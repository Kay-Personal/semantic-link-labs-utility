--- conflicted
+++ resolved
@@ -714,8 +714,8 @@
     """
 
     (workspace_name, workspace_id) = resolve_workspace_name_and_id(workspace)
-    filter_condition = urllib.parse.quote(workspace_name)
-    dfW = fabric.list_workspaces(filter=f"name eq '{filter_condition}'")
+    filter_condition = urllib.parse.quote(workspace_id)
+    dfW = fabric.list_workspaces(filter=f"id eq '{filter_condition}'")
     capacity_id = dfW["Capacity Id"].iloc[0]
     dfC = fabric.list_capacities()
     dfC_filt = dfC[dfC["Id"] == capacity_id]
@@ -747,14 +747,9 @@
     if workspace is None:
         capacity_id = _get_fabric_context_setting(name="trident.capacity.id")
     else:
-<<<<<<< HEAD
-        workspace = fabric.resolve_workspace_name(workspace)
-        filter_condition = urllib.parse.quote(workspace)
-=======
         (workspace_name, workspace_id) = resolve_workspace_name_and_id(workspace)
-        filter_condition = urllib.parse.quote(workspace_name)
->>>>>>> d43e10f1
-        dfW = fabric.list_workspaces(filter=f"name eq '{filter_condition}'")
+        filter_condition = urllib.parse.quote(workspace_id)
+        dfW = fabric.list_workspaces(filter=f"id eq '{filter_condition}'")
         if len(dfW) == 0:
             raise ValueError(f"{icons.red_dot} The '{workspace_name}' does not exist'.")
 
