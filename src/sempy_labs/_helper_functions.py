--- conflicted
+++ resolved
@@ -15,13 +15,8 @@
 import urllib.parse
 import numpy as np
 from IPython.display import display, HTML
-<<<<<<< HEAD
-import sempy_labs._authentication as auth
-import requests
-=======
 import requests
 import sempy_labs._authentication as auth
->>>>>>> 5feb90ee
 
 
 def _build_url(url: str, params: dict) -> str:
@@ -1490,20 +1485,12 @@
         c = fabric.FabricRestClient()
     elif client == "fabric_sp":
         c = fabric.FabricRestClient(token_provider=auth.token_provider.get())
-<<<<<<< HEAD
-    elif client == "azure":
-=======
     elif client in ["azure", "graph"]:
->>>>>>> 5feb90ee
         pass
     else:
         raise ValueError(f"{icons.red_dot} The '{client}' client is not supported.")
 
-<<<<<<< HEAD
-    if client != "azure":
-=======
     if client not in ["azure", "graph"]:
->>>>>>> 5feb90ee
         if method == "get":
             response = c.get(request)
         elif method == "delete":
@@ -1517,18 +1504,12 @@
         else:
             raise NotImplementedError
     else:
-<<<<<<< HEAD
-        headers = _get_headers(auth.token_provider.get(), audience="azure")
-        response = requests.request(
-            method.upper(), request, headers=headers, json=payload
-=======
         headers = _get_headers(auth.token_provider.get(), audience=client)
         response = requests.request(
             method.upper(),
             f"https://graph.microsoft.com/v1.0/{request}",
             headers=headers,
             json=payload,
->>>>>>> 5feb90ee
         )
 
     if lro_return_json:
