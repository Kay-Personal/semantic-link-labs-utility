import sempy
import sempy.fabric as fabric
import pandas as pd
import re
import json
from datetime import datetime
from sempy_labs._helper_functions import (
    format_dax_object_name,
    generate_guid,
    _make_list_unique,
    resolve_dataset_name_and_id,
    resolve_workspace_name_and_id,
    _base_api,
)
from sempy_labs._list_functions import list_relationships
from sempy_labs._refresh_semantic_model import refresh_semantic_model
from sempy_labs.directlake._dl_helper import check_fallback_reason
from contextlib import contextmanager
from typing import List, Iterator, Optional, Union, TYPE_CHECKING
from sempy._utils._log import log
import sempy_labs._icons as icons
import ast
from uuid import UUID
import sempy_labs._authentication as auth


if TYPE_CHECKING:
    import Microsoft.AnalysisServices.Tabular
    import Microsoft.AnalysisServices.Tabular as TOM


class TOMWrapper:
    """
    Convenience wrapper around the TOM object model for a semantic model. Always use the connect_semantic_model function to make sure the TOM object is initialized correctly.

    `XMLA read/write endpoints <https://learn.microsoft.com/power-bi/enterprise/service-premium-connect-tools#to-enable-read-write-for-a-premium-capacity>`_ must be enabled if setting the readonly parameter to False.
    """

    _dataset_id: UUID
    _dataset_name: str
    _workspace_id: UUID
    _workspace_name: str
    _readonly: bool
    _tables_added: List[str]
    _table_map = dict
    _column_map = dict

    def __init__(self, dataset, workspace, readonly):

        self._is_azure_as = False
        prefix = "asazure"
        prefix_full = f"{prefix}://"
        read_write = ":rw"
        self._token_provider = auth.token_provider.get()

        # Azure AS workspace logic
        if workspace is not None and workspace.startswith(prefix_full):
            # Set read or read/write accordingly
            if readonly is False and not workspace.endswith(read_write):
                workspace += read_write
            elif readonly is True and workspace.endswith(read_write):
                workspace = workspace[: -len(read_write)]
            self._workspace_name = workspace
            self._workspace_id = workspace
            self._dataset_id = dataset
            self._dataset_name = dataset
            self._is_azure_as = True
            if self._token_provider is None:
                raise ValueError(
                    f"{icons.red_dot} A token provider must be provided when connecting to an Azure AS workspace."
                )
        else:
            (workspace_name, workspace_id) = resolve_workspace_name_and_id(workspace)
            (dataset_name, dataset_id) = resolve_dataset_name_and_id(
                dataset, workspace_id
            )
            self._dataset_id = dataset_id
            self._dataset_name = dataset_name
            self._workspace_name = workspace_name
            self._workspace_id = workspace_id
        self._readonly = readonly
        self._tables_added = []

        # No token provider (standard authentication)
        if self._token_provider is None:
            self._tom_server = fabric.create_tom_server(
<<<<<<< HEAD
                readonly=readonly, workspace=workspace_id, dataset=dataset_name
=======
                dataset=dataset, readonly=readonly, workspace=workspace_id
>>>>>>> 3acc1e64
            )
        # Service Principal Authentication for Azure AS via token provider
        elif self._is_azure_as:
            import Microsoft.AnalysisServices.Tabular as TOM

            # Extract region from the workspace
            match = re.search(rf"{prefix_full}(.*?).{prefix}", self._workspace_name)
            if match:
                region = match.group(1)
            if self._token_provider is None:
                raise ValueError(
                    f"{icons.red_dot} A token provider must be provided when connecting to Azure Analysis Services."
                )
            token = self._token_provider(audience="asazure", region=region)
            connection_str = f'Provider=MSOLAP;Data Source={self._workspace_name};Password="{token}";Persist Security Info=True;Impersonation Level=Impersonate'
            self._tom_server = TOM.Server()
            self._tom_server.Connect(connection_str)
        # Service Principal Authentication for Power BI via token provider
        else:
            from sempy.fabric._client._utils import _build_adomd_connection_string
            import Microsoft.AnalysisServices.Tabular as TOM
            from Microsoft.AnalysisServices import AccessToken
            from sempy.fabric._token_provider import (
                create_on_access_token_expired_callback,
                ConstantTokenProvider,
            )
            from System import Func

            token = self._token_provider(audience="pbi")
            self._tom_server = TOM.Server()
            get_access_token = create_on_access_token_expired_callback(
                ConstantTokenProvider(token)
            )
            self._tom_server.AccessToken = get_access_token(None)
            self._tom_server.OnAccessTokenExpired = Func[AccessToken, AccessToken](
                get_access_token
            )
            workspace_url = f"powerbi://api.powerbi.com/v1.0/myorg/{workspace}"
            connection_str = _build_adomd_connection_string(
                workspace_url, readonly=readonly
            )
            self._tom_server.Connect(connection_str)

        if self._is_azure_as:
            self.model = self._tom_server.Databases.GetByName(self._dataset_name).Model
        else:
            self.model = self._tom_server.Databases[dataset_id].Model

        self._table_map = {}
        self._column_map = {}
        self._compat_level = self.model.Model.Database.CompatibilityLevel

        # Minimum campat level for lineage tags is 1540 (https://learn.microsoft.com/dotnet/api/microsoft.analysisservices.tabular.table.lineagetag?view=analysisservices-dotnet#microsoft-analysisservices-tabular-table-lineagetag)
        if self._compat_level >= 1540:
            for t in self.model.Tables:
                if len(t.LineageTag) == 0:
                    t.LineageTag = generate_guid()
                self._table_map[t.LineageTag] = t.Name

            for c in self.all_columns():
                if len(c.LineageTag) == 0:
                    c.LineageTag = generate_guid()
                self._column_map[c.LineageTag] = [c.Name, c.DataType]

    def all_columns(self):
        """
        Outputs a list of all columns within all tables in the semantic model.

        Parameters
        ----------

        Returns
        -------
        Iterator[Microsoft.AnalysisServices.Tabular.Column]
            All columns within the semantic model.
        """
        import Microsoft.AnalysisServices.Tabular as TOM

        for t in self.model.Tables:
            for c in t.Columns:
                if c.Type != TOM.ColumnType.RowNumber:
                    yield c

    def all_calculated_columns(self):
        """
        Outputs a list of all calculated columns within all tables in the semantic model.

        Parameters
        ----------

        Returns
        -------
        Iterator[Microsoft.AnalysisServices.Tabular.Column]
            All calculated columns within the semantic model.
        """
        import Microsoft.AnalysisServices.Tabular as TOM

        for t in self.model.Tables:
            for c in t.Columns:
                if c.Type == TOM.ColumnType.Calculated:
                    yield c

    def all_calculated_tables(self):
        """
        Outputs a list of all calculated tables in the semantic model.

        Parameters
        ----------

        Returns
        -------
        Iterator[Microsoft.AnalysisServices.Tabular.Table]
            All calculated tables within the semantic model.
        """
        import Microsoft.AnalysisServices.Tabular as TOM

        for t in self.model.Tables:
            if any(
                p.SourceType == TOM.PartitionSourceType.Calculated for p in t.Partitions
            ):
                yield t

    def all_calculation_groups(self):
        """
        Outputs a list of all calculation groups in the semantic model.

        Parameters
        ----------

        Returns
        -------
        Iterator[Microsoft.AnalysisServices.Tabular.Table]
            All calculation groups within the semantic model.
        """

        for t in self.model.Tables:
            if t.CalculationGroup is not None:
                yield t

    def all_measures(self):
        """
        Outputs a list of all measures in the semantic model.

        Parameters
        ----------

        Returns
        -------
        Iterator[Microsoft.AnalysisServices.Tabular.Measure]
            All measures within the semantic model.
        """

        for t in self.model.Tables:
            for m in t.Measures:
                yield m

    def all_partitions(self):
        """
        Outputs a list of all partitions in the semantic model.

        Parameters
        ----------

        Returns
        -------
        Iterator[Microsoft.AnalysisServices.Tabular.Partition]
            All partitions within the semantic model.
        """

        for t in self.model.Tables:
            for p in t.Partitions:
                yield p

    def all_hierarchies(self):
        """
        Outputs a list of all hierarchies in the semantic model.

        Parameters
        ----------

        Returns
        -------
        Iterator[Microsoft.AnalysisServices.Tabular.Hierarchy]
            All hierarchies within the semantic model.
        """

        for t in self.model.Tables:
            for h in t.Hierarchies:
                yield h

    def all_levels(self):
        """
        Outputs a list of all levels in the semantic model.

        Parameters
        ----------

        Returns
        -------
        Iterator[Microsoft.AnalysisServices.Tabular.Level]
            All levels within the semantic model.
        """

        for table in self.model.Tables:
            for hierarchy in table.Hierarchies:
                for level in hierarchy.Levels:
                    yield level

    def all_calculation_items(self):
        """
        Outputs a list of all calculation items in the semantic model.

        Parameters
        ----------

        Returns
        -------
        Iterator[Microsoft.AnalysisServices.Tabular.CalculationItem]
            All calculation items within the semantic model.
        """

        for t in self.model.Tables:
            if t.CalculationGroup is not None:
                for ci in t.CalculationGroup.CalculationItems:
                    yield ci

    def all_rls(self):
        """
        Outputs a list of all row level security expressions in the semantic model.

        Parameters
        ----------

        Returns
        -------
        Iterator[Microsoft.AnalysisServices.Tabular.TablePermission]
            All row level security expressions within the semantic model.
        """

        for r in self.model.Roles:
            for tp in r.TablePermissions:
                yield tp

    def add_measure(
        self,
        table_name: str,
        measure_name: str,
        expression: str,
        format_string: Optional[str] = None,
        hidden: bool = False,
        description: Optional[str] = None,
        display_folder: Optional[str] = None,
        format_string_expression: Optional[str] = None,
        data_category: Optional[str] = None,
        lineage_tag: Optional[str] = None,
        source_lineage_tag: Optional[str] = None,
        detail_rows_expression: Optional[str] = None,
    ):
        """
        Adds a measure to the semantic model.

        Parameters
        ----------
        table_name : str
            Name of the table in which the measure will be created.
        measure_name : str
            Name of the measure.
        expression : str
            DAX expression of the measure.
        format_string : str, default=None
            Format string of the measure.
        hidden : bool, default=False
            Whether the measure will be hidden or visible.
        description : str, default=None
            A description of the measure.
        display_folder : str, default=None
            The display folder in which the measure will reside.
        format_string_expression : str, default=None
            The format string expression.
        data_category : str, default=None
            Specifies the type of data contained in the measure so that you can add custom behaviors based on measure type.
        lineage_tag : str, default=None
            A tag that represents the lineage of the object.
        source_lineage_tag : str, default=None
            A tag that represents the lineage of the source for the object.
        detail_rows_expression : str, default=None
            The detail rows expression.
        """
        import Microsoft.AnalysisServices.Tabular as TOM

        obj = TOM.Measure()
        obj.Name = measure_name
        obj.Expression = expression
        obj.IsHidden = hidden
        if format_string is not None:
            obj.FormatString = format_string
        if description is not None:
            obj.Description = description
        if display_folder is not None:
            obj.DisplayFolder = display_folder
        if format_string_expression is not None:
            fsd = TOM.FormatStringDefinition()
            fsd.Expression = format_string_expression
            obj.FormatStringDefinition = fsd
        if lineage_tag is not None:
            obj.LineageTag = lineage_tag
        else:
            obj.LineageTag = generate_guid()
        if source_lineage_tag is not None:
            obj.SourceLineageTag = source_lineage_tag
        if detail_rows_expression is not None:
            drd = TOM.DetailRowsDefinition()
            drd.Expression = detail_rows_expression
            obj.DetailRowsDefinition = drd
        if data_category is not None:
            obj.DataCategory = data_category

        self.model.Tables[table_name].Measures.Add(obj)

    def add_calculated_table_column(
        self,
        table_name: str,
        column_name: str,
        source_column: str,
        data_type: str,
        format_string: Optional[str] = None,
        hidden: bool = False,
        description: Optional[str] = None,
        display_folder: Optional[str] = None,
        data_category: Optional[str] = None,
        key: bool = False,
        summarize_by: Optional[str] = None,
        lineage_tag: Optional[str] = None,
        source_lineage_tag: Optional[str] = None,
    ):
        """
        Adds a calculated table column to a calculated table within a semantic model.

        Parameters
        ----------
        table_name : str
            Name of the table in which the column will be created.
        column_name : str
            Name of the column.
        source_column : str
            The source column for the column.
        data_type : str
            The data type of the column.
        format_string : str, default=None
            Format string of the column.
        hidden : bool, default=False
            Whether the column will be hidden or visible.
        description : str, default=None
            A description of the column.
        display_folder : str, default=None
            The display folder in which the column will reside.
        data_category : str, default=None
            The data category of the column.
        key : bool, default=False
            Marks the column as the primary key of the table.
        summarize_by : str, default=None
            Sets the value for the Summarize By property of the column.
            Defaults to None resolves to 'Default'.
        lineage_tag : str, default=None
            A tag that represents the lineage of the object.
        source_lineage_tag : str, default=None
            A tag that represents the lineage of the source for the object.
        """
        import Microsoft.AnalysisServices.Tabular as TOM
        import System

        data_type = (
            data_type.capitalize()
            .replace("Integer", "Int64")
            .replace("Datetime", "DateTime")
        )
        if summarize_by is None:
            summarize_by = "Default"
        summarize_by = (
            summarize_by.capitalize()
            .replace("Distinctcount", "DistinctCount")
            .replace("Avg", "Average")
        )

        obj = TOM.CalculatedTableColumn()
        obj.Name = column_name
        obj.SourceColumn = source_column
        obj.DataType = System.Enum.Parse(TOM.DataType, data_type)
        obj.IsHidden = hidden
        obj.IsKey = key
        obj.SummarizeBy = System.Enum.Parse(TOM.AggregateFunction, summarize_by)
        if format_string is not None:
            obj.FormatString = format_string
        if description is not None:
            obj.Description = description
        if display_folder is not None:
            obj.DisplayFolder = display_folder
        if data_category is not None:
            obj.DataCategory = data_category
        if lineage_tag is not None:
            obj.LineageTag = lineage_tag
        else:
            obj.LineageTag = generate_guid()
        if source_lineage_tag is not None:
            obj.SourceLineageTag = source_lineage_tag
        self.model.Tables[table_name].Columns.Add(obj)

    def add_data_column(
        self,
        table_name: str,
        column_name: str,
        source_column: str,
        data_type: str,
        format_string: Optional[str] = None,
        hidden: bool = False,
        description: Optional[str] = None,
        display_folder: Optional[str] = None,
        data_category: Optional[str] = None,
        key: bool = False,
        summarize_by: Optional[str] = None,
        lineage_tag: Optional[str] = None,
        source_lineage_tag: Optional[str] = None,
    ):
        """
        Adds a data column to a table within a semantic model.

        Parameters
        ----------
        table_name : str
            Name of the table in which the column will be created.
        column_name : str
            Name of the column.
        source_column : str
            The source column for the column.
        data_type : str
            The data type of the column.
        format_string : str, default=None
            Format string of the column.
        hidden : bool, default=False
            Whether the column will be hidden or visible.
        description : str, default=None
            A description of the column.
        display_folder : str, default=None
            The display folder in which the column will reside.
        data_category : str, default=None
            The data category of the column.
        key : bool, default=False
            Marks the column as the primary key of the table.
        summarize_by : str, default=None
            Sets the value for the Summarize By property of the column.
            Defaults to None resolves to 'Default'.
        lineage_tag : str, default=None
            A tag that represents the lineage of the object.
        source_lineage_tag : str, default=None
            A tag that represents the lineage of the source for the object.
        """
        import Microsoft.AnalysisServices.Tabular as TOM
        import System

        data_type = (
            data_type.capitalize()
            .replace("Integer", "Int64")
            .replace("Datetime", "DateTime")
        )
        if summarize_by is None:
            summarize_by = "Default"
        summarize_by = (
            summarize_by.capitalize()
            .replace("Distinctcount", "DistinctCount")
            .replace("Avg", "Average")
        )

        obj = TOM.DataColumn()
        obj.Name = column_name
        obj.SourceColumn = source_column
        obj.DataType = System.Enum.Parse(TOM.DataType, data_type)
        obj.IsHidden = hidden
        obj.IsKey = key
        obj.SummarizeBy = System.Enum.Parse(TOM.AggregateFunction, summarize_by)
        if format_string is not None:
            obj.FormatString = format_string
        if description is not None:
            obj.Description = description
        if display_folder is not None:
            obj.DisplayFolder = display_folder
        if data_category is not None:
            obj.DataCategory = data_category
        if lineage_tag is not None:
            obj.LineageTag = lineage_tag
        else:
            obj.LineageTag = generate_guid()
        if source_lineage_tag is not None:
            obj.SourceLineageTag = source_lineage_tag
        self.model.Tables[table_name].Columns.Add(obj)

    def add_calculated_column(
        self,
        table_name: str,
        column_name: str,
        expression: str,
        data_type: str,
        format_string: Optional[str] = None,
        hidden: bool = False,
        description: Optional[str] = None,
        display_folder: Optional[str] = None,
        data_category: Optional[str] = None,
        key: bool = False,
        summarize_by: Optional[str] = None,
        lineage_tag: Optional[str] = None,
        source_lineage_tag: Optional[str] = None,
    ):
        """
        Adds a calculated column to a table within a semantic model.

        Parameters
        ----------
        table_name : str
            Name of the table in which the column will be created.
        column_name : str
            Name of the column.
        expression : str
            The DAX expression for the column.
        data_type : str
            The data type of the column.
        format_string : str, default=None
            Format string of the column.
        hidden : bool, default=False
            Whether the column will be hidden or visible.
        description : str, default=None
            A description of the column.
        display_folder : str, default=None
            The display folder in which the column will reside.
        data_category : str, default=None
            The data category of the column.
        key : bool, default=False
            Marks the column as the primary key of the table.
        summarize_by : str, default=None
            Sets the value for the Summarize By property of the column.
            Defaults to None which resolves to 'Default'.
        lineage_tag : str, default=None
            A tag that represents the lineage of the object.
        source_lineage_tag : str, default=None
            A tag that represents the lineage of the source for the object.
        """
        import Microsoft.AnalysisServices.Tabular as TOM
        import System

        data_type = (
            data_type.capitalize()
            .replace("Integer", "Int64")
            .replace("Datetime", "DateTime")
        )
        if summarize_by is None:
            summarize_by = "Default"
        summarize_by = (
            summarize_by.capitalize()
            .replace("Distinctcount", "DistinctCount")
            .replace("Avg", "Average")
        )

        obj = TOM.CalculatedColumn()
        obj.Name = column_name
        obj.Expression = expression
        obj.IsHidden = hidden
        obj.DataType = System.Enum.Parse(TOM.DataType, data_type)
        obj.IsKey = key
        obj.SummarizeBy = System.Enum.Parse(TOM.AggregateFunction, summarize_by)
        if format_string is not None:
            obj.FormatString = format_string
        if description is not None:
            obj.Description = description
        if display_folder is not None:
            obj.DisplayFolder = display_folder
        if data_category is not None:
            obj.DataCategory = data_category
        if lineage_tag is not None:
            obj.LineageTag = lineage_tag
        else:
            obj.LineageTag = generate_guid()
        if source_lineage_tag is not None:
            obj.SourceLineageTag = source_lineage_tag
        self.model.Tables[table_name].Columns.Add(obj)

    def add_calculation_item(
        self,
        table_name: str,
        calculation_item_name: str,
        expression: str,
        ordinal: Optional[int] = None,
        description: Optional[str] = None,
        format_string_expression: Optional[str] = None,
    ):
        """
        Adds a `calculation item <https://learn.microsoft.com/dotnet/api/microsoft.analysisservices.tabular.calculationitem?view=analysisservices-dotnet>`_ to
          a `calculation group <https://learn.microsoft.com/dotnet/api/microsoft.analysisservices.tabular.calculationgroup?view=analysisservices-dotnet>`_ within a semantic model.

        Parameters
        ----------
        table_name : str
            Name of the table in which the calculation item will be created.
        calculation_item_name : str
            Name of the calculation item.
        expression : str
            The DAX expression for the calculation item.
        ordinal : int, default=None
            The ordinal of the calculation item.
        format_string_expression : str, default=None
            The format string expression for the calculation item.
        description : str, default=None
            A description of the calculation item.
        """
        import Microsoft.AnalysisServices.Tabular as TOM

        obj = TOM.CalculationItem()
        obj.Name = calculation_item_name
        obj.Expression = expression
        if ordinal is not None:
            obj.Ordinal = ordinal
        if description is not None:
            obj.Description = description
        if format_string_expression is not None:
            fsd = TOM.FormatStringDefinition()
            fsd.Expression = format_string_expression
            obj.FormatStringDefinition = fsd
        self.model.Tables[table_name].CalculationGroup.CalculationItems.Add(obj)

    def add_role(
        self,
        role_name: str,
        model_permission: Optional[str] = None,
        description: Optional[str] = None,
    ):
        """
        Adds a role to a semantic model.

        Parameters
        ----------
        role_name : str
            Name of the role.
        model_permission : str, default=None
            The model permission for the role.
            Defaults to None which resolves to 'Read'.
        description : str, default=None
            A description of the role.
        """
        import Microsoft.AnalysisServices.Tabular as TOM
        import System

        if model_permission is None:
            model_permission = "Read"

        obj = TOM.ModelRole()
        obj.Name = role_name
        obj.ModelPermission = System.Enum.Parse(TOM.ModelPermission, model_permission)
        if description is not None:
            obj.Description = description
        self.model.Roles.Add(obj)

    def set_rls(self, role_name: str, table_name: str, filter_expression: str):
        """
        Sets the row level security permissions for a table within a role.

        Parameters
        ----------
        role_name : str
            Name of the role.
        table_name : str
            Name of the table.
        filter_expression : str
            The DAX expression containing the row level security filter expression logic.
        """
        import Microsoft.AnalysisServices.Tabular as TOM

        tp = TOM.TablePermission()
        tp.Table = self.model.Tables[table_name]
        tp.FilterExpression = filter_expression

        if any(
            t.Name == table_name and r.Name == role_name
            for r in self.model.Roles
            for t in r.TablePermissions
        ):
            self.model.Roles[role_name].TablePermissions[
                table_name
            ].FilterExpression = filter_expression
        else:
            self.model.Roles[role_name].TablePermissions.Add(tp)

    def set_ols(
        self, role_name: str, table_name: str, column_name: str, permission: str
    ):
        """
        Sets the object level security permissions for a column within a role.

        Parameters
        ----------
        role_name : str
            Name of the role.
        table_name : str
            Name of the table.
        column_name : str
            Name of the column.
        permission : str
            The object level security permission for the column.
            `Permission valid values <https://learn.microsoft.com/dotnet/api/microsoft.analysisservices.tabular.metadatapermission?view=analysisservices-dotnet>`_
        """
        import Microsoft.AnalysisServices.Tabular as TOM
        import System

        permission = permission.capitalize()

        if permission not in ["Read", "None", "Default"]:
            raise ValueError(f"{icons.red_dot} Invalid 'permission' value.")

        cp = TOM.ColumnPermission()
        cp.Column = self.model.Tables[table_name].Columns[column_name]
        cp.MetadataPermission = System.Enum.Parse(TOM.MetadataPermission, permission)

        if any(
            c.Name == column_name and t.Name == table_name and r.Name == role_name
            for r in self.model.Roles
            for t in r.TablePermissions
            for c in t.ColumnPermissions
        ):
            self.model.Roles[role_name].TablePermissions[table_name].ColumnPermissions[
                column_name
            ].MetadataPermission = System.Enum.Parse(TOM.MetadataPermission, permission)
        else:
            self.model.Roles[role_name].TablePermissions[
                table_name
            ].ColumnPermissions.Add(cp)

    def add_hierarchy(
        self,
        table_name: str,
        hierarchy_name: str,
        columns: List[str],
        levels: Optional[List[str]] = None,
        hierarchy_description: Optional[str] = None,
        hierarchy_hidden: bool = False,
        lineage_tag: Optional[str] = None,
        source_lineage_tag: Optional[str] = None,
    ):
        """
        Adds a `hierarchy <https://learn.microsoft.com/dotnet/api/microsoft.analysisservices.hierarchy?view=analysisservices-dotnet>`_ to a table within a semantic model.

        Parameters
        ----------
        table_name : str
            Name of the table.
        hierarchy_name : str
            Name of the hierarchy.
        columns : List[str]
            Names of the columns to use within the hierarchy.
        levels : List[str], default=None
            Names of the levels to use within the hierarhcy (instead of the column names).
        hierarchy_description : str, default=None
            A description of the hierarchy.
        hierarchy_hidden : bool, default=False
            Whether the hierarchy is visible or hidden.
        lineage_tag : str, default=None
            A tag that represents the lineage of the object.
        source_lineage_tag : str, default=None
            A tag that represents the lineage of the source for the object.
        """
        import Microsoft.AnalysisServices.Tabular as TOM

        if isinstance(columns, str):
            raise ValueError(
                f"{icons.red_dot} The 'levels' parameter must be a list. For example: ['Continent', 'Country', 'City']"
            )

        if len(columns) == 1:
            raise ValueError(
                f"{icons.red_dot} There must be at least 2 levels in order to create a hierarchy."
            )

        if levels is None:
            levels = columns

        if len(columns) != len(levels):
            raise ValueError(
                f"{icons.red_dot} If specifying level names, you must specify a level for each column."
            )

        obj = TOM.Hierarchy()
        obj.Name = hierarchy_name
        obj.IsHidden = hierarchy_hidden
        if hierarchy_description is not None:
            obj.Description = hierarchy_description
        if lineage_tag is not None:
            obj.LineageTag = lineage_tag
        else:
            obj.LineageTag = generate_guid()
        if source_lineage_tag is not None:
            obj.SourceLineageTag = source_lineage_tag
        self.model.Tables[table_name].Hierarchies.Add(obj)

        for col in columns:
            lvl = TOM.Level()
            lvl.Column = self.model.Tables[table_name].Columns[col]
            lvl.Name = levels[columns.index(col)]
            lvl.Ordinal = columns.index(col)
            lvl.LineageTag = generate_guid()
            self.model.Tables[table_name].Hierarchies[hierarchy_name].Levels.Add(lvl)

    def add_relationship(
        self,
        from_table: str,
        from_column: str,
        to_table: str,
        to_column: str,
        from_cardinality: str,
        to_cardinality: str,
        cross_filtering_behavior: Optional[str] = None,
        is_active: bool = True,
        security_filtering_behavior: Optional[str] = None,
        rely_on_referential_integrity: bool = False,
    ):
        """
        Adds a `relationship <https://learn.microsoft.com/dotnet/api/microsoft.analysisservices.tabular.singlecolumnrelationship?view=analysisservices-dotnet>`_ to a semantic model.

        Parameters
        ----------
        from_table : str
            Name of the table on the 'from' side of the relationship.
        from_column : str
            Name of the column on the 'from' side of the relationship.
        to_table : str
            Name of the table on the 'to' side of the relationship.
        to_column : str
            Name of the column on the 'to' side of the relationship.
        from_cardinality : str
            The cardinality of the 'from' side of the relationship. Options: ['Many', 'One', 'None'].
        to_cardinality : str
                The cardinality of the 'to' side of the relationship. Options: ['Many', 'One', 'None'].
        cross_filtering_behavior : str, default=None
            Setting for the cross filtering behavior of the relationship. Options: ('Automatic', 'OneDirection', 'BothDirections').
            Defaults to None which resolves to 'Automatic'.
        is_active : bool, default=True
            Setting for whether the relationship is active or not.
        security_filtering_behavior : str, default=None
            Setting for the security filtering behavior of the relationship. Options: ('None', 'OneDirection', 'BothDirections').
            Defaults to None which resolves to 'OneDirection'.
        rely_on_referential_integrity : bool, default=False
            Setting for the rely on referential integrity of the relationship.
        """
        import Microsoft.AnalysisServices.Tabular as TOM
        import System

        if cross_filtering_behavior is None:
            cross_filtering_behavior = "Automatic"
        if security_filtering_behavior is None:
            security_filtering_behavior = "OneDirection"

        from_cardinality = from_cardinality.capitalize()
        to_cardinality = to_cardinality.capitalize()
        cross_filtering_behavior = cross_filtering_behavior.capitalize()
        security_filtering_behavior = security_filtering_behavior.capitalize()
        security_filtering_behavior = security_filtering_behavior.replace(
            "direct", "Direct"
        )
        cross_filtering_behavior = cross_filtering_behavior.replace("direct", "Direct")

        rel = TOM.SingleColumnRelationship()
        rel.FromColumn = self.model.Tables[from_table].Columns[from_column]
        rel.FromCardinality = System.Enum.Parse(
            TOM.RelationshipEndCardinality, from_cardinality
        )
        rel.ToColumn = self.model.Tables[to_table].Columns[to_column]
        rel.ToCardinality = System.Enum.Parse(
            TOM.RelationshipEndCardinality, to_cardinality
        )
        rel.IsActive = is_active
        rel.CrossFilteringBehavior = System.Enum.Parse(
            TOM.CrossFilteringBehavior, cross_filtering_behavior
        )
        rel.SecurityFilteringBehavior = System.Enum.Parse(
            TOM.SecurityFilteringBehavior, security_filtering_behavior
        )
        rel.RelyOnReferentialIntegrity = rely_on_referential_integrity

        self.model.Relationships.Add(rel)

    def add_calculation_group(
        self,
        name: str,
        precedence: int,
        description: Optional[str] = None,
        hidden: bool = False,
        column_name: str = "Name",
    ):
        """
        Adds a `calculation group <https://learn.microsoft.com/dotnet/api/microsoft.analysisservices.tabular.calculationgroup?view=analysisservices-dotnet>`_ to a semantic model.

        Parameters
        ----------
        name : str
            Name of the calculation group.
        precedence : int
            The precedence of the calculation group.
        description : str, default=None
            A description of the calculation group.
        hidden : bool, default=False
            Whether the calculation group is hidden/visible.
        column_name : str, default="Name"
            The name of the calculation group column.
        """
        import Microsoft.AnalysisServices.Tabular as TOM

        tbl = TOM.Table()
        tbl.Name = name
        tbl.CalculationGroup = TOM.CalculationGroup()
        tbl.CalculationGroup.Precedence = precedence
        tbl.IsHidden = hidden
        if description is not None:
            tbl.Description = description

        part = TOM.Partition()
        part.Name = name
        part.Source = TOM.CalculationGroupSource()
        part.Mode = TOM.ModeType.Import
        tbl.Partitions.Add(part)

        sortCol = "Ordinal"

        col1 = TOM.DataColumn()
        col1.Name = sortCol
        col1.SourceColumn = sortCol
        col1.IsHidden = True
        col1.DataType = TOM.DataType.Int64

        tbl.Columns.Add(col1)

        col2 = TOM.DataColumn()
        col2.Name = column_name
        col2.SourceColumn = column_name
        col2.DataType = TOM.DataType.String
        # col.SortByColumn = m.Tables[name].Columns[sortCol]
        tbl.Columns.Add(col2)

        self.model.DiscourageImplicitMeasures = True
        self.model.Tables.Add(tbl)

    def add_expression(
        self,
        name: str,
        expression: str,
        description: Optional[str] = None,
        lineage_tag: Optional[str] = None,
        source_lineage_tag: Optional[str] = None,
    ):
        """
        Adds an `expression <https://learn.microsoft.com/dotnet/api/microsoft.analysisservices.tabular.namedexpression?view=analysisservices-dotnet>`_ to a semantic model.

        Parameters
        ----------
        name : str
            Name of the expression.
        expression: str
            The M expression of the expression.
        description : str, default=None
            A description of the expression.
        lineage_tag : str, default=None
            A tag that represents the lineage of the object.
        source_lineage_tag : str, default=None
            A tag that represents the lineage of the source for the object.
        """
        import Microsoft.AnalysisServices.Tabular as TOM

        exp = TOM.NamedExpression()
        exp.Name = name
        if description is not None:
            exp.Description = description
        if lineage_tag is not None:
            exp.LineageTag = lineage_tag
        else:
            exp.LineageTag = generate_guid()
        if source_lineage_tag is not None:
            exp.SourceLineageTag = source_lineage_tag
        exp.Kind = TOM.ExpressionKind.M
        exp.Expression = expression

        self.model.Expressions.Add(exp)

    def add_translation(self, language: str):
        """
        Adds a `translation language <https://learn.microsoft.com/dotnet/api/microsoft.analysisservices.tabular.culture?view=analysisservices-dotnet>`_ (culture) to a semantic model.

        Parameters
        ----------
        language : str
            The language code (i.e. 'it-IT' for Italian).
        """
        import Microsoft.AnalysisServices.Tabular as TOM

        if not any(c.Name == language for c in self.model.Cultures):
            cul = TOM.Culture()
            cul.Name = language
            lm = TOM.LinguisticMetadata()
            lm.ContentType = TOM.ContentType.Json
            lm.Content = f'{{"Version": "1.0.0", "Language": "{language}"}}'
            cul.LinguisticMetadata = lm
            self.model.Cultures.Add(cul)

    def add_perspective(self, perspective_name: str):
        """
        Adds a `perspective <https://learn.microsoft.com/dotnet/api/microsoft.analysisservices.perspective?view=analysisservices-dotnet>`_ to a semantic model.

        Parameters
        ----------
        perspective_name : str
            Name of the perspective.
        """
        import Microsoft.AnalysisServices.Tabular as TOM

        persp = TOM.Perspective()
        persp.Name = perspective_name
        self.model.Perspectives.Add(persp)

    def add_m_partition(
        self,
        table_name: str,
        partition_name: str,
        expression: str,
        mode: Optional[str] = None,
        description: Optional[str] = None,
    ):
        """
        Adds an M-partition to a table within a semantic model.

        Parameters
        ----------
        table_name : str
            Name of the table.
        partition_name : str
            Name of the partition.
        expression : str
            The M expression encapsulating the logic for the partition.
        mode : str, default=None
            The query mode for the partition.
            Defaults to None which resolves to 'Import'.
            `Valid mode values <https://learn.microsoft.com/en-us/dotnet/api/microsoft.analysisservices.tabular.modetype?view=analysisservices-dotnet>`_
        description : str, default=None
            A description for the partition.
        """
        import Microsoft.AnalysisServices.Tabular as TOM
        import System

        if mode is None:
            mode = "Default"
        else:
            mode = (
                mode.title()
                .replace("query", "Query")
                .replace(" ", "")
                .replace("lake", "Lake")
            )

        mp = TOM.MPartitionSource()
        mp.Expression = expression
        p = TOM.Partition()
        p.Name = partition_name
        p.Source = mp
        if description is not None:
            p.Description = description
        p.Mode = System.Enum.Parse(TOM.ModeType, mode)

        self.model.Tables[table_name].Partitions.Add(p)

    def add_entity_partition(
        self,
        table_name: str,
        entity_name: str,
        expression: Optional[str] = None,
        description: Optional[str] = None,
        schema_name: str = "dbo",
    ):
        """
        Adds an entity partition to a table within a semantic model.

        Parameters
        ----------
        table_name : str
            Name of the table.
        entity_name : str
            Name of the lakehouse/warehouse table.
        expression : str, default=None
            The name of the expression used by the partition.
            Defaults to None which resolves to the 'DatabaseQuery' expression.
        description : str, default=None
            A description for the partition.
        schema_name : str, default="dbo"
            The schema name.
        """
        import Microsoft.AnalysisServices.Tabular as TOM

        ep = TOM.EntityPartitionSource()
        ep.Name = table_name
        ep.EntityName = entity_name
        if expression is None:
            ep.ExpressionSource = self.model.Expressions["DatabaseQuery"]
        else:
            ep.ExpressionSource = self.model.Expressions[expression]
        ep.SchemaName = schema_name
        p = TOM.Partition()
        p.Name = table_name
        p.Source = ep
        p.Mode = TOM.ModeType.DirectLake
        if description is not None:
            p.Description = description

        self.model.Tables[table_name].Partitions.Add(p)
        self.model.Tables[table_name].SourceLineageTag = (
            f"[{schema_name}].[{entity_name}]"
        )

    def set_alternate_of(
        self,
        table_name: str,
        column_name: str,
        summarization_type: str,
        base_table: str,
        base_column: Optional[str] = None,
    ):
        """
        Sets the `alternate of <https://learn.microsoft.com/dotnet/api/microsoft.analysisservices.tabular.alternateof?view=analysisservices-dotnet>`_ property on a column.

        Parameters
        ----------
        table_name : str
            Name of the table.
        column_name : str
            Name of the column.
        summarization_type : str
            The summarization type for the column.
            `Summarization valid values <https://learn.microsoft.com/dotnet/api/microsoft.analysisservices.tabular.alternateof.summarization?view=analysisservices-dotnet#microsoft-analysisservices-tabular-alternateof-summarization>`_
        base_table : str
            Name of the base table for aggregation.
        base_column : str
            Name of the base column for aggregation
        """
        import Microsoft.AnalysisServices.Tabular as TOM
        import System

        if base_column is not None and base_table is None:
            raise ValueError(
                f"{icons.red_dot} If you specify the base table you must also specify the base column"
            )

        summarization_type = (
            summarization_type.replace(" ", "")
            .capitalize()
            .replace("Groupby", "GroupBy")
        )

        summarizationTypes = ["Sum", "GroupBy", "Count", "Min", "Max"]
        if summarization_type not in summarizationTypes:
            raise ValueError(
                f"{icons.red_dot} The 'summarization_type' parameter must be one of the following valuse: {summarizationTypes}."
            )

        ao = TOM.AlternateOf()
        ao.Summarization = System.Enum.Parse(TOM.SummarizationType, summarization_type)
        if base_column is not None:
            ao.BaseColumn = self.model.Tables[base_table].Columns[base_column]
        else:
            ao.BaseTable = self.model.Tables[base_table]

        self.model.Tables[table_name].Columns[column_name].AlternateOf = ao

        # Hide agg table and columns
        t = self.model.Tables[table_name]
        t.IsHidden = True
        for c in t.Columns:
            c.IsHidden = True

    def remove_alternate_of(self, table_name: str, column_name: str):
        """
        Removes the `alternate of <https://learn.microsoft.com/dotnet/api/microsoft.analysisservices.tabular.alternateof?view=analysisservices-dotnet>`_ property on a column.

        Parameters
        ----------
        table_name : str
            Name of the table.
        column_name : str
            Name of the column.

        Returns
        -------

        """

        self.model.Tables[table_name].Columns[column_name].AlternateOf = None

    def get_annotations(
        self, object
    ) -> "Microsoft.AnalysisServices.Tabular.Annotation":
        """
        Shows all `annotations <https://learn.microsoft.com/dotnet/api/microsoft.analysisservices.annotation?view=analysisservices-dotnet>`_ for a given object within a semantic model.

        Parameters
        ----------
        object : TOM Object
            An object (i.e. table/column/measure) within a semantic model.

        Returns
        -------
        Microsoft.AnalysisServices.Tabular.Annotation
            TOM objects of all the annotations on a particular object within the semantic model.
        """

        # df = pd.DataFrame(columns=['Name', 'Value'])

        for a in object.Annotations:
            # new_data = {'Name': a.Name, 'Value': a.Value}
            yield a
            # df = pd.concat([df, pd.DataFrame(new_data, index=[0])], ignore_index=True)

    def set_annotation(self, object, name: str, value: str):
        """
        Sets an `annotation <https://learn.microsoft.com/dotnet/api/microsoft.analysisservices.annotation?view=analysisservices-dotnet>`_ on an object within the semantic model.

        Parameters
        ----------
        object : TOM Object
            An object (i.e. table/column/measure) within a semantic model.
        name : str
            Name of the annotation.
        value : str
            Value of the annotation.
        """
        import Microsoft.AnalysisServices.Tabular as TOM

        ann = TOM.Annotation()
        ann.Name = name
        ann.Value = value

        if any(a.Name == name for a in object.Annotations):
            object.Annotations[name].Value = value
        else:
            object.Annotations.Add(ann)

    def get_annotation_value(self, object, name: str):
        """
        Obtains the `annotation <https://learn.microsoft.com/dotnet/api/microsoft.analysisservices.annotation?view=analysisservices-dotnet>`_ value for a given annotation on an object within the semantic model.

        Parameters
        ----------
        object : TOM Object
            An object (i.e. table/column/measure) within a semantic model.
        name : str
            Name of the annotation.

        Returns
        -------
        str
            The annotation value.
        """
        if any(a.Name == name for a in object.Annotations):
            value = object.Annotations[name].Value
        else:
            value = None

        return value

    def remove_annotation(self, object, name: str):
        """
        Removes an `annotation <https://learn.microsoft.com/dotnet/api/microsoft.analysisservices.annotation?view=analysisservices-dotnet>`_ on an object within the semantic model.

        Parameters
        ----------
        object : TOM Object
            An object (i.e. table/column/measure) within a semantic model.
        name : str
            Name of the annotation.
        """

        object.Annotations.Remove(name)

    def clear_annotations(self, object):
        """
        Removes all `annotations <https://learn.microsoft.com/dotnet/api/microsoft.analysisservices.annotation?view=analysisservices-dotnet>`_ on an object within the semantic model.

        Parameters
        ----------
        object : TOM Object
            An object (i.e. table/column/measure) within a semantic model.
        """

        object.Annotations.Clear()

    def get_extended_properties(
        self, object
    ) -> "Microsoft.AnalysisServices.Tabular.ExtendedProperty":
        """
        Retrieves all `extended properties <https://learn.microsoft.com/dotnet/api/microsoft.analysisservices.tabular.extendedproperty?view=analysisservices-dotnet>`_ on an object within the semantic model.

        Parameters
        ----------
        object : TOM Object
            An object (i.e. table/column/measure) within a semantic model.

        Returns
        -------
        Microsoft.AnalysisServices.Tabular.ExtendedPropertiesCollection
            TOM Objects of all the extended properties.
        """

        for a in object.ExtendedProperties:
            yield a

    def set_extended_property(
        self, object, extended_property_type: str, name: str, value: str
    ):
        """
        Sets an `extended property <https://learn.microsoft.com/dotnet/api/microsoft.analysisservices.tabular.extendedproperty?view=analysisservices-dotnet>`_ on an object within the semantic model.

        Parameters
        ----------
        object : TOM Object
            An object (i.e. table/column/measure) within a semantic model.
        extended_property_type : str
            The extended property type.
            `Extended property valid values <https://learn.microsoft.com/dotnet/api/microsoft.analysisservices.tabular.extendedpropertytype?view=analysisservices-dotnet>`_
        name : str
            Name of the extended property.
        value : str
            Value of the extended property.
        """
        import Microsoft.AnalysisServices.Tabular as TOM

        extended_property_type = extended_property_type.title()

        if extended_property_type == "Json":
            ep = TOM.JsonExtendedProperty()
        else:
            ep = TOM.StringExtendedProperty()

        ep.Name = name
        ep.Value = value

        if any(a.Name == name for a in object.Annotations):
            object.ExtendedProperties[name].Value = value
        else:
            object.ExtendedProperties.Add(ep)

    def get_extended_property_value(self, object, name: str):
        """
        Retrieves the value of an `extended property <https://learn.microsoft.com/dotnet/api/microsoft.analysisservices.tabular.extendedproperty?view=analysisservices-dotnet>`_ for an object within the semantic model.

        Parameters
        ----------
        object : TOM Object
            An object (i.e. table/column/measure) within a semantic model.
        name : str
            Name of the annotation.

        Returns
        -------
        str
            The extended property value.
        """
        if any(a.Name == name for a in object.ExtendedProperties):
            value = object.ExtendedProperties[name].Value
        else:
            value = None

        return value

    def remove_extended_property(self, object, name: str):
        """
        Removes an `extended property <https://learn.microsoft.com/dotnet/api/microsoft.analysisservices.tabular.extendedproperty?view=analysisservices-dotnet>`_ on an object within the semantic model.

        Parameters
        ----------
        object : TOM Object
            An object (i.e. table/column/measure) within a semantic model.
        name : str
            Name of the annotation.
        """

        object.ExtendedProperties.Remove(name)

    def clear_extended_properties(self, object):
        """
        Removes all `extended properties <https://learn.microsoft.com/dotnet/api/microsoft.analysisservices.tabular.extendedproperty?view=analysisservices-dotnet>`_ on an object within the semantic model.

        Parameters
        ----------
        object : TOM Object
            An object (i.e. table/column/measure) within a semantic model.
        """

        object.ExtendedProperties.Clear()

    def in_perspective(
        self,
        object: Union["TOM.Table", "TOM.Column", "TOM.Measure", "TOM.Hierarchy"],
        perspective_name: str,
    ):
        """
        Indicates whether an object is contained within a given `perspective <https://learn.microsoft.com/dotnet/api/microsoft.analysisservices.perspective?view=analysisservices-dotnet>`_.

        Parameters
        ----------
        object : TOM Object
            An object (i.e. table/column/measure) within a semantic model.
        perspecitve_name : str
            Name of the perspective.

        Returns
        -------
        bool
            An indication as to whether the object is contained within the given perspective.
        """
        import Microsoft.AnalysisServices.Tabular as TOM

        validObjects = [
            TOM.ObjectType.Table,
            TOM.ObjectType.Column,
            TOM.ObjectType.Measure,
            TOM.ObjectType.Hierarchy,
        ]
        objectType = object.ObjectType

        if objectType not in validObjects:
            raise ValueError(
                f"{icons.red_dot} Only the following object types are valid for perspectives: {validObjects}."
            )

        object.Model.Perspectives[perspective_name]

        try:
            if objectType == TOM.ObjectType.Table:
                object.Model.Perspectives[perspective_name].PerspectiveTables[
                    object.Name
                ]
            elif objectType == TOM.ObjectType.Column:
                object.Model.Perspectives[perspective_name].PerspectiveTables[
                    object.Parent.Name
                ].PerspectiveColumns[object.Name]
            elif objectType == TOM.ObjectType.Measure:
                object.Model.Perspectives[perspective_name].PerspectiveTables[
                    object.Parent.Name
                ].PerspectiveMeasures[object.Name]
            elif objectType == TOM.ObjectType.Hierarchy:
                object.Model.Perspectives[perspective_name].PerspectiveTables[
                    object.Parent.Name
                ].PerspectiveHierarchies[object.Name]
            return True
        except Exception:
            return False

    def add_to_perspective(
        self,
        object: Union["TOM.Table", "TOM.Column", "TOM.Measure", "TOM.Hierarchy"],
        perspective_name: str,
        include_all: bool = True,
    ):
        """
        Adds an object to a `perspective <https://learn.microsoft.com/dotnet/api/microsoft.analysisservices.perspective?view=analysisservices-dotnet>`_.

        Parameters
        ----------
        object : TOM Object
            An object (i.e. table/column/measure) within a semantic model.
        perspective_name : str
            Name of the perspective.
        include_all : bool, default=True
            Relevant to tables only, if set to True, includes all columns, measures, and hierarchies within that table in the perspective.
        """
        import Microsoft.AnalysisServices.Tabular as TOM

        validObjects = [
            TOM.ObjectType.Table,
            TOM.ObjectType.Column,
            TOM.ObjectType.Measure,
            TOM.ObjectType.Hierarchy,
        ]
        objectType = object.ObjectType

        if objectType not in validObjects:
            raise ValueError(
                f"{icons.red_dot} Only the following object types are valid for perspectives: {validObjects}."
            )

        if any(p.Name == perspective_name for p in self.model.Perspectives):
            object.Model.Perspectives[perspective_name]
        else:
            raise ValueError(
                f"{icons.red_dot} The '{perspective_name}' perspective does not exist."
            )

        if objectType == TOM.ObjectType.Table:
            pt = TOM.PerspectiveTable()
            if include_all:
                pt.IncludeAll = True
            pt.Table = object
            object.Model.Perspectives[perspective_name].PerspectiveTables.Add(pt)
        elif objectType == TOM.ObjectType.Column:
            pc = TOM.PerspectiveColumn()
            pc.Column = object
            object.Model.Perspectives[perspective_name].PerspectiveTables[
                object.Parent.Name
            ].PerspectiveColumns.Add(pc)
        elif objectType == TOM.ObjectType.Measure:
            pm = TOM.PerspectiveMeasure()
            pm.Measure = object
            object.Model.Perspectives[perspective_name].PerspectiveTables[
                object.Parent.Name
            ].PerspectiveMeasures.Add(pm)
        elif objectType == TOM.ObjectType.Hierarchy:
            ph = TOM.PerspectiveHierarchy()
            ph.Hierarchy = object
            object.Model.Perspectives[perspective_name].PerspectiveTables[
                object.Parent.Name
            ].PerspectiveHierarchies.Add(ph)

    def remove_from_perspective(
        self,
        object: Union["TOM.Table", "TOM.Column", "TOM.Measure", "TOM.Hierarchy"],
        perspective_name: str,
    ):
        """
        Removes an object from a `perspective <https://learn.microsoft.com/dotnet/api/microsoft.analysisservices.perspective?view=analysisservices-dotnet>`_.

        Parameters
        ----------
        object : TOM Object
            An object (i.e. table/column/measure) within a semantic model.
        perspective_name : str
            Name of the perspective.
        """
        import Microsoft.AnalysisServices.Tabular as TOM

        validObjects = [
            TOM.ObjectType.Table,
            TOM.ObjectType.Column,
            TOM.ObjectType.Measure,
            TOM.ObjectType.Hierarchy,
        ]
        objectType = object.ObjectType

        if objectType not in validObjects:
            raise ValueError(
                f"{icons.red_dot} Only the following object types are valid for perspectives: {validObjects}."
            )

        if not any(p.Name == perspective_name for p in self.model.Perspectives):
            raise ValueError(
                f"{icons.red_dot} The '{perspective_name}' perspective does not exist."
            )

        if objectType == TOM.ObjectType.Table:
            pt = object.Model.Perspectives[perspective_name].PerspectiveTables[
                object.Name
            ]
            object.Model.Perspectives[perspective_name].PerspectiveTables.Remove(pt)
        elif objectType == TOM.ObjectType.Column:
            pc = (
                object.Model.Perspectives[perspective_name]
                .PerspectiveTables[object.Parent.Name]
                .PerspectiveColumns[object.Name]
            )
            object.Model.Perspectives[perspective_name].PerspectiveTables[
                object.Parent.Name
            ].PerspectiveColumns.Remove(pc)
        elif objectType == TOM.ObjectType.Measure:
            pm = (
                object.Model.Perspectives[perspective_name]
                .PerspectiveTables[object.Parent.Name]
                .PerspectiveMeasures[object.Name]
            )
            object.Model.Perspectives[perspective_name].PerspectiveTables[
                object.Parent.Name
            ].PerspectiveMeasures.Remove(pm)
        elif objectType == TOM.ObjectType.Hierarchy:
            ph = (
                object.Model.Perspectives[perspective_name]
                .PerspectiveTables[object.Parent.Name]
                .PerspectiveHierarchies[object.Name]
            )
            object.Model.Perspectives[perspective_name].PerspectiveTables[
                object.Parent.Name
            ].PerspectiveHierarchies.Remove(ph)

    def set_translation(
        self,
        object: Union[
            "TOM.Table", "TOM.Column", "TOM.Measure", "TOM.Hierarchy", "TOM.Level"
        ],
        language: str,
        property: str,
        value: str,
    ):
        """
        Sets a `translation <https://learn.microsoft.com/dotnet/api/microsoft.analysisservices.tabular.culture?view=analysisservices-dotnet>`_ value for an object's property.

        Parameters
        ----------
        object : TOM Object
            An object (i.e. table/column/measure) within a semantic model.
        language : str
            The language code.
        property : str
            The property to set. Options: 'Name', 'Description', 'Display Folder'.
        value : str
            The transation value.
        """
        import Microsoft.AnalysisServices.Tabular as TOM

        self.add_translation(language=language)

        property = property.title()

        validObjects = [
            TOM.ObjectType.Table,
            TOM.ObjectType.Column,
            TOM.ObjectType.Measure,
            TOM.ObjectType.Hierarchy,
            TOM.ObjectType.Level,
        ]

        if object.ObjectType not in validObjects:
            raise ValueError(
                f"{icons.red_dot} Translations can only be set to {validObjects}."
            )

        mapping = {
            "Name": TOM.TranslatedProperty.Caption,
            "Description": TOM.TranslatedProperty.Description,
            "Display Folder": TOM.TranslatedProperty.DisplayFolder,
        }

        prop = mapping.get(property)
        if prop is None:
            raise ValueError(
                f"{icons.red_dot} Invalid property value. Please choose from the following: {list(mapping.keys())}."
            )

        if not any(c.Name == language for c in self.model.Cultures):
            raise ValueError(
                f"{icons.red_dot} The '{language}' translation language does not exist in the semantic model."
            )

        object.Model.Cultures[language].ObjectTranslations.SetTranslation(
            object, prop, value
        )

        if object.ObjectType in [TOM.ObjectType.Table, TOM.ObjectType.Measure]:
            print(
                f"{icons.green_dot} The {property} property for the '{object.Name}' {str(object.ObjectType).lower()} has been translated into '{language}' as '{value}'."
            )
        elif object.ObjectType in [
            TOM.ObjectType.Column,
            TOM.ObjectType.Hierarchy,
            TOM.ObjectType.Level,
        ]:
            print(
                f"{icons.green_dot} The {property} property for the '{object.Parent.Name}'[{object.Name}] {str(object.ObjectType).lower()} has been translated into '{language}' as '{value}'."
            )

    def remove_translation(
        self,
        object: Union[
            "TOM.Table", "TOM.Column", "TOM.Measure", "TOM.Hierarchy", "TOM.Level"
        ],
        language: str,
        property: str = "Name",
    ):
        """
        Removes an object's `translation <https://learn.microsoft.com/dotnet/api/microsoft.analysisservices.tabular.culture?view=analysisservices-dotnet>`_ value.

        Parameters
        ----------
        object : TOM Object
            An object (i.e. table/column/measure) within a semantic model.
        language : str
            The language code.
        property : str, default="Name"
            The property to set. Options: 'Name', 'Description', 'Display Folder'.
        """
        import Microsoft.AnalysisServices.Tabular as TOM

        if property in ["Caption", "Name"]:
            prop = TOM.TranslatedProperty.Caption
        elif property == "Description":
            prop = TOM.TranslatedProperty.Description
        else:
            prop = TOM.TranslatedProperty.DisplayFolder

        if property == "DisplayFolder" and object.ObjectType not in [
            TOM.ObjectType.Table,
            TOM.ObjectType.Column,
            TOM.ObjectType.Measure,
            TOM.ObjectType.Hierarchy,
        ]:
            pass
        else:
            o = object.Model.Cultures[language].ObjectTranslations[object, prop]
            object.Model.Cultures[language].ObjectTranslations.Remove(o)

    def remove_object(self, object):
        """
        Removes an object from a semantic model.

        Parameters
        ----------
        object : TOM Object
            An object (i.e. table/column/measure) within a semantic model.
        """
        import Microsoft.AnalysisServices.Tabular as TOM

        objType = object.ObjectType

        properties = ["Name", "Description", "DisplayFolder"]

        # Have to remove translations and perspectives on the object before removing it.
        if objType in [
            TOM.ObjectType.Table,
            TOM.ObjectType.Column,
            TOM.ObjectType.Measure,
            TOM.ObjectType.Hierarchy,
            TOM.ObjectType.Level,
        ]:
            for lang in object.Model.Cultures:
                try:
                    for property in properties:
                        self.remove_translation(
                            object=object, language=lang.Name, property=property
                        )
                except Exception:
                    pass
        if objType in [
            TOM.ObjectType.Table,
            TOM.ObjectType.Column,
            TOM.ObjectType.Measure,
            TOM.ObjectType.Hierarchy,
            TOM.ObjectType.Level,
        ]:
            for persp in object.Model.Perspectives:
                try:
                    self.remove_from_perspective(
                        object=object, perspective_name=persp.Name
                    )
                except Exception:
                    pass

        if objType == TOM.ObjectType.Table:
            object.Parent.Tables.Remove(object.Name)
        elif objType == TOM.ObjectType.Column:
            object.Parent.Columns.Remove(object.Name)
        elif objType == TOM.ObjectType.Measure:
            object.Parent.Measures.Remove(object.Name)
        elif objType == TOM.ObjectType.Hierarchy:
            object.Parent.Hierarchies.Remove(object.Name)
        elif objType == TOM.ObjectType.Level:
            object.Parent.Levels.Remove(object.Name)
        elif objType == TOM.ObjectType.Partition:
            object.Parent.Partitions.Remove(object.Name)
        elif objType == TOM.ObjectType.Expression:
            object.Parent.Expressions.Remove(object.Name)
        elif objType == TOM.ObjectType.DataSource:
            object.Parent.DataSources.Remove(object.Name)
        elif objType == TOM.ObjectType.Role:
            object.Parent.Roles.Remove(object.Name)
        elif objType == TOM.ObjectType.Relationship:
            object.Parent.Relationships.Remove(object.Name)
        elif objType == TOM.ObjectType.Culture:
            object.Parent.Cultures.Remove(object.Name)
        elif objType == TOM.ObjectType.Perspective:
            object.Parent.Perspectives.Remove(object.Name)
        elif objType == TOM.ObjectType.CalculationItem:
            object.Parent.CalculationItems.Remove(object.Name)
        elif objType == TOM.ObjectType.TablePermission:
            object.Parent.TablePermissions.Remove(object.Name)

    def used_in_relationships(self, object: Union["TOM.Table", "TOM.Column"]):
        """
        Shows all `relationships <https://learn.microsoft.com/dotnet/api/microsoft.analysisservices.tabular.singlecolumnrelationship?view=analysisservices-dotnet>`_ in which a table/column is used.

        Parameters
        ----------
        object : TOM Object
            An object (i.e. table/column) within a semantic model.

        Returns
        -------
        Microsoft.AnalysisServices.Tabular.RelationshipCollection
            All relationships in which the table/column is used.
        """
        import Microsoft.AnalysisServices.Tabular as TOM

        objType = object.ObjectType

        if objType == TOM.ObjectType.Table:
            for r in self.model.Relationships:
                if r.FromTable.Name == object.Name or r.ToTable.Name == object.Name:
                    yield r  # , 'Table'
        elif objType == TOM.ObjectType.Column:
            for r in self.model.Relationships:
                if (
                    r.FromTable.Name == object.Parent.Name
                    and r.FromColumn.Name == object.Name
                ) or (
                    r.ToTable.Name == object.Parent.Name
                    and r.ToColumn.Name == object.Name
                ):
                    yield r  # , 'Column'

    def used_in_levels(self, column: "TOM.Column"):
        """
        Shows all `levels <https://learn.microsoft.com/dotnet/api/microsoft.analysisservices.level?view=analysisservices-dotnet>`_ in which a column is used.

        Parameters
        ----------
        object : TOM Object
            An column object within a semantic model.

        Returns
        -------
        Microsoft.AnalysisServices.Tabular.LevelCollection
            All levels in which the column is used.
        """
        import Microsoft.AnalysisServices.Tabular as TOM

        objType = column.ObjectType

        if objType == TOM.ObjectType.Column:
            for level in self.all_levels():
                if (
                    level.Parent.Table.Name == column.Parent.Name
                    and level.Column.Name == column.Name
                ):
                    yield level

    def used_in_hierarchies(self, column: "TOM.Column"):
        """
        Shows all `hierarchies <https://learn.microsoft.com/dotnet/api/microsoft.analysisservices.hierarchy?view=analysisservices-dotnet>`_ in which a column is used.

        Parameters
        ----------
        object : TOM Object
            An column object within a semantic model.

        Returns
        -------
        Microsoft.AnalysisServices.Tabular.HierarchyCollection
            All hierarchies in which the column is used.
        """
        import Microsoft.AnalysisServices.Tabular as TOM

        objType = column.ObjectType

        if objType == TOM.ObjectType.Column:
            for lev in self.all_levels():
                if (
                    lev.Parent.Table.Name == column.Parent.Name
                    and lev.Column.Name == column.Name
                ):
                    yield lev.Parent

    def used_in_sort_by(self, column: "TOM.Column"):
        """
        Shows all columns in which a column is used for sorting.

        Parameters
        ----------
        object : TOM Object
            An column object within a semantic model.

        Returns
        -------
        Microsoft.AnalysisServices.Tabular.ColumnCollection
            All columns in which the column is used for sorting.
        """
        import Microsoft.AnalysisServices.Tabular as TOM

        objType = column.ObjectType

        if objType == TOM.ObjectType.Column:
            for c in self.model.Tables[column.Parent.Name].Columns:
                if c.SortByColumn == column:
                    yield c

    def used_in_rls(
        self,
        object: Union["TOM.Table", "TOM.Column", "TOM.Measure"],
        dependencies: pd.DataFrame,
    ):
        """
        Identifies the row level security `filter expressions <https://learn.microsoft.com/dotnet/api/microsoft.analysisservices.tabular.tablepermission.filterexpression?view=analysisservices-dotnet#microsoft-analysisservices-tabular-tablepermission-filterexpression>`_ which reference a given object.

        Parameters
        ----------
        object : TOM Object
            An object (i.e. table/column) within a semantic model.
        dependencies : pandas.DataFrame
            A pandas dataframe with the output of the 'get_model_calc_dependencies' function.

        Returns
        -------
        Microsoft.AnalysisServices.Tabular.TableCollection, Microsoft.AnalysisServices.Tabular.ColumnCollection, Microsoft.AnalysisServices.Tabular.MeasureCollection

        """
        import Microsoft.AnalysisServices.Tabular as TOM

        objType = object.ObjectType

        df_filt = dependencies[dependencies["Object Type"] == "Rows Allowed"]

        if objType == TOM.ObjectType.Table:
            fil = df_filt[
                (df_filt["Referenced Object Type"] == "Table")
                & (df_filt["Referenced Table"] == object.Name)
            ]
            tbls = fil["Table Name"].unique().tolist()
            for t in self.model.Tables:
                if t.Name in tbls:
                    yield t
        elif objType == TOM.ObjectType.Column:
            fil = df_filt[
                (df_filt["Referenced Object Type"] == "Column")
                & (df_filt["Referenced Table"] == object.Parent.Name)
                & (df_filt["Referenced Object"] == object.Name)
            ]
            cols = fil["Full Object Name"].unique().tolist()
            for c in self.all_columns():
                if format_dax_object_name(c.Parent.Name, c.Name) in cols:
                    yield c
        elif objType == TOM.ObjectType.Measure:
            fil = df_filt[
                (df_filt["Referenced Object Type"] == "Measure")
                & (df_filt["Referenced Table"] == object.Parent.Name)
                & (df_filt["Referenced Object"] == object.Name)
            ]
            meas = fil["Object Name"].unique().tolist()
            for m in self.all_measures():
                if m.Name in meas:
                    yield m

    def used_in_data_coverage_definition(
        self,
        object: Union["TOM.Table", "TOM.Column", "TOM.Measure"],
        dependencies: pd.DataFrame,
    ):
        """
        Identifies the ... which reference a given object.

        Parameters
        ----------
        object : TOM Object
            An object (i.e. table/column) within a semantic model.
        dependencies : pandas.DataFrame
            A pandas dataframe with the output of the 'get_model_calc_dependencies' function.

        Returns
        -------
        Microsoft.AnalysisServices.Tabular.TableCollection, Microsoft.AnalysisServices.Tabular.ColumnCollection, Microsoft.AnalysisServices.Tabular.MeasureCollection
        """
        import Microsoft.AnalysisServices.Tabular as TOM

        objType = object.ObjectType

        df_filt = dependencies[
            dependencies["Object Type"] == "Data Coverage Definition"
        ]

        if objType == TOM.ObjectType.Table:
            fil = df_filt[
                (df_filt["Referenced Object Type"] == "Table")
                & (df_filt["Referenced Table"] == object.Name)
            ]
            tbls = fil["Table Name"].unique().tolist()
            for t in self.model.Tables:
                if t.Name in tbls:
                    yield t
        elif objType == TOM.ObjectType.Column:
            fil = df_filt[
                (df_filt["Referenced Object Type"] == "Column")
                & (df_filt["Referenced Table"] == object.Parent.Name)
                & (df_filt["Referenced Object"] == object.Name)
            ]
            cols = fil["Full Object Name"].unique().tolist()
            for c in self.all_columns():
                if format_dax_object_name(c.Parent.Name, c.Name) in cols:
                    yield c
        elif objType == TOM.ObjectType.Measure:
            fil = df_filt[
                (df_filt["Referenced Object Type"] == "Measure")
                & (df_filt["Referenced Table"] == object.Parent.Name)
                & (df_filt["Referenced Object"] == object.Name)
            ]
            meas = fil["Object Name"].unique().tolist()
            for m in self.all_measures():
                if m.Name in meas:
                    yield m

    def used_in_calc_item(
        self,
        object: Union["TOM.Table", "TOM.Column", "TOM.Measure"],
        dependencies: pd.DataFrame,
    ):
        """
        Identifies the ... which reference a given object.

        Parameters
        ----------
        object : TOM Object
            An object (i.e. table/column) within a semantic model.
        dependencies : pandas.DataFrame
            A pandas dataframe with the output of the 'get_model_calc_dependencies' function.

        Returns
        -------
        Microsoft.AnalysisServices.Tabular.TableCollection, Microsoft.AnalysisServices.Tabular.ColumnCollection, Microsoft.AnalysisServices.Tabular.MeasureCollection
        """
        import Microsoft.AnalysisServices.Tabular as TOM

        objType = object.ObjectType

        df_filt = dependencies[dependencies["Object Type"] == "Calculation Item"]

        if objType == TOM.ObjectType.Table:
            fil = df_filt[
                (df_filt["Referenced Object Type"] == "Table")
                & (df_filt["Referenced Table"] == object.Name)
            ]
            tbls = fil["Table Name"].unique().tolist()
            for t in self.model.Tables:
                if t.Name in tbls:
                    yield t
        elif objType == TOM.ObjectType.Column:
            fil = df_filt[
                (df_filt["Referenced Object Type"] == "Column")
                & (df_filt["Referenced Table"] == object.Parent.Name)
                & (df_filt["Referenced Object"] == object.Name)
            ]
            cols = fil["Full Object Name"].unique().tolist()
            for c in self.all_columns():
                if format_dax_object_name(c.Parent.Name, c.Name) in cols:
                    yield c
        elif objType == TOM.ObjectType.Measure:
            fil = df_filt[
                (df_filt["Referenced Object Type"] == "Measure")
                & (df_filt["Referenced Table"] == object.Parent.Name)
                & (df_filt["Referenced Object"] == object.Name)
            ]
            meas = fil["Object Name"].unique().tolist()
            for m in self.all_measures():
                if m.Name in meas:
                    yield m

    def all_hybrid_tables(self):
        """
        Outputs the `hybrid tables <https://learn.microsoft.com/power-bi/connect-data/service-dataset-modes-understand#hybrid-tables>`_ within a semantic model.

        Parameters
        ----------

        Returns
        -------
        Microsoft.AnalysisServices.Tabular.TableCollection
            All hybrid tables within a semantic model.
        """
        import Microsoft.AnalysisServices.Tabular as TOM

        for t in self.model.Tables:
            if any(p.Mode == TOM.ModeType.Import for p in t.Partitions):
                if any(p.Mode == TOM.ModeType.DirectQuery for p in t.Partitions):
                    yield t

    def all_date_tables(self):
        """
        Outputs the tables which are marked as `date tables <https://learn.microsoft.com/power-bi/transform-model/desktop-date-tables>`_ within a semantic model.

        Parameters
        ----------

        Returns
        -------
        Microsoft.AnalysisServices.Tabular.TableCollection
            All tables marked as date tables within a semantic model.
        """
        import Microsoft.AnalysisServices.Tabular as TOM

        for t in self.model.Tables:
            if t.DataCategory == "Time":
                if any(
                    c.IsKey and c.DataType == TOM.DataType.DateTime for c in t.Columns
                ):
                    yield t

    def is_hybrid_table(self, table_name: str):
        """
        Identifies if a table is a `hybrid table <https://learn.microsoft.com/power-bi/connect-data/service-dataset-modes-understand#hybrid-tables>`_.

        Parameters
        ----------
        table_name : str
            Name of the table.

        Returns
        -------
        bool
            Indicates if the table is a hybrid table.
        """
        import Microsoft.AnalysisServices.Tabular as TOM

        isHybridTable = False

        if any(
            p.Mode == TOM.ModeType.Import
            for p in self.model.Tables[table_name].Partitions
        ):
            if any(
                p.Mode == TOM.ModeType.DirectQuery
                for p in self.model.Tables[table_name].Partitions
            ):
                isHybridTable = True

        return isHybridTable

    def is_date_table(self, table_name: str):
        """
        Identifies if a table is marked as a `date tables <https://learn.microsoft.com/power-bi/transform-model/desktop-date-tables>`_.

        Parameters
        ----------
        table_name : str
            Name of the table.

        Returns
        -------
        bool
            Indicates if the table is marked as a date table.
        """
        import Microsoft.AnalysisServices.Tabular as TOM

        return any(
            c.IsKey and c.DataType == TOM.DataType.DateTime
            for c in self.all_columns()
            if c.Parent.Name == table_name and c.Parent.DataCategory == "Time"
        )

    def mark_as_date_table(
        self, table_name: str, column_name: str, validate: bool = False
    ):
        """
        Marks a table as a `date table <https://learn.microsoft.com/power-bi/transform-model/desktop-date-tables>`_.

        Parameters
        ----------
        table_name : str
            Name of the table.
        column_name : str
            Name of the date column in the table.
        validate : bool, default=False
            If True, performs a validation on if the the date table is viable.
        """
        import Microsoft.AnalysisServices.Tabular as TOM

        t = self.model.Tables[table_name]
        c = t.Columns[column_name]
        if c.DataType != TOM.DataType.DateTime:
            raise ValueError(
                f"{icons.red_dot} The column specified in the 'column_name' parameter in this function must be of DateTime data type."
            )

        if validate:
            dax_query = f"""
            define measure '{table_name}'[test] =
            var mn = MIN('{table_name}'[{column_name}])
            var ma = MAX('{table_name}'[{column_name}])
            var x = COUNTROWS(DISTINCT('{table_name}'[{column_name}]))
            var y = DATEDIFF(mn, ma, DAY) + 1
            return if(y = x, 1,0)

            EVALUATE
            SUMMARIZECOLUMNS(
            "1",[test]
            )
            """
            df = fabric.evaluate_dax(
                dataset=self._dataset_id,
                workspace=self._workspace_id,
                dax_string=dax_query,
            )
            value = df["[1]"].iloc[0]
            if value != "1":
                raise ValueError(
                    f"{icons.red_dot} The '{column_name}' within the '{table_name}' table does not contain contiguous date values."
                )

        # Mark as a date table
        t.DataCategory = "Time"
        c.IsKey = True
        print(
            f"{icons.green_dot} The '{table_name}' table has been marked as a date table using the '{column_name}' column as its primary date key."
        )

    def has_aggs(self):
        """
        Identifies if a semantic model has any `aggregations <https://learn.microsoft.com/power-bi/transform-model/aggregations-advanced>`_.

        Parameters
        ----------

        Returns
        -------
        bool
            Indicates if the semantic model has any aggregations.
        """

        return any(c.AlternateOf is not None for c in self.all_columns())

    def is_agg_table(self, table_name: str):
        """
        Identifies if a table has `aggregations <https://learn.microsoft.com/power-bi/transform-model/aggregations-advanced>`_.

        Parameters
        ----------
        table_name : str
            Name of the table.

        Returns
        -------
        bool
            Indicates if the table has any aggregations.
        """

        t = self.model.Tables[table_name]

        return any(c.AlternateOf is not None for c in t.Columns)

    def has_hybrid_table(self):
        """
        Identifies if a semantic model has a `hybrid table <https://learn.microsoft.com/power-bi/connect-data/service-dataset-modes-understand#hybrid-tables>`_.

        Parameters
        ----------

        Returns
        -------
        bool
            Indicates if the semantic model has a hybrid table.
        """

        return any(self.is_hybrid_table(table_name=t.Name) for t in self.model.Tables)

    def has_date_table(self):
        """
        Identifies if a semantic model has a table marked as a `date table <https://learn.microsoft.com/power-bi/transform-model/desktop-date-tables>`_.

        Parameters
        ----------

        Returns
        -------
        bool
            Indicates if the semantic model has a table marked as a date table.
        """

        return any(self.is_date_table(table_name=t.Name) for t in self.model.Tables)

    def is_direct_lake(self):
        """
        Identifies if a semantic model is in `Direct Lake <https://learn.microsoft.com/fabric/get-started/direct-lake-overview>`_ mode.

        Parameters
        ----------

        Returns
        -------
        bool
            Indicates if the semantic model is in Direct Lake mode.
        """
        import Microsoft.AnalysisServices.Tabular as TOM

        return any(
            p.Mode == TOM.ModeType.DirectLake
            for t in self.model.Tables
            for p in t.Partitions
        )

    def is_field_parameter(self, table_name: str):
        """
        Identifies if a table is a `field parameter <https://learn.microsoft.com/power-bi/create-reports/power-bi-field-parameters>`_.

        Parameters
        ----------
        table_name : str
            Name of the table.

        Returns
        -------
        bool
            Indicates if the table is a field parameter.
        """
        import Microsoft.AnalysisServices.Tabular as TOM

        t = self.model.Tables[table_name]

        return (
            self.is_calculated_table(table_name=table_name)
            and t.Columns.Count == 4
            and any(
                "NAMEOF(" in p.Source.Expression.replace(" ", "") for p in t.Partitions
            )
            and all(
                "[Value" in c.SourceColumn
                for c in t.Columns
                if c.Type == TOM.ColumnType.Data
            )
            and any(
                ep.Name == "ParameterMetadata"
                for c in t.Columns
                for ep in c.ExtendedProperties
            )
        )

    def is_auto_date_table(self, table_name: str):
        """
        Identifies if a table is an `auto date/time table <https://learn.microsoft.com/power-bi/transform-model/desktop-auto-date-time>`_.

        Parameters
        ----------
        table_name : str
            Name of the table.

        Returns
        -------
        bool
            Indicates if the table is an auto-date table.
        """
        import Microsoft.AnalysisServices.Tabular as TOM

        isAutoDate = False

        t = self.model.Tables[table_name]

        if t.Name.startswith("LocalDateTable_") or t.Name.startswith(
            "DateTableTemplate_"
        ):
            if any(
                p.SourceType == TOM.PartitionSourceType.Calculated for p in t.Partitions
            ):
                isAutoDate = True

        return isAutoDate

    def set_kpi(
        self,
        measure_name: str,
        target: Union[int, float, str],
        lower_bound: float,
        upper_bound: float,
        lower_mid_bound: Optional[float] = None,
        upper_mid_bound: Optional[float] = None,
        status_type: Optional[str] = None,
        status_graphic: Optional[str] = None,
    ):
        """
        Sets the properties to add/update a `KPI <https://learn.microsoft.com/dotnet/api/microsoft.analysisservices.kpi?view=analysisservices-dotnet>`_ for a measure.

        Parameters
        ----------
        measure_name : str
            Name of the measure.
        target : str, int, float
            The target for the KPI. This can either be a number or the name of a different measure in the semantic model.
        lower_bound: float
            The lower bound for the KPI.
        upper_bound : float
            The upper bound for the KPI.
        lower_mid_bound : float, default=None
            The lower-mid bound for the KPI. Set this if status_type is 'Centered' or 'CenteredReversed'.
        upper_mid_bound : float, default=None
            The upper-mid bound for the KPI. Set this if status_type is 'Centered' or 'CenteredReversed'.
        status_type : str, default=None
            The status type of the KPI. Options: 'Linear', 'LinearReversed', 'Centered', 'CenteredReversed'.
            Defaults to None which resolvs to 'Linear'.
        status_graphic : str, default=None
            The status graphic for the KPI.
            Defaults to 'Three Circles Colored'.
        """
        import Microsoft.AnalysisServices.Tabular as TOM

        # https://github.com/m-kovalsky/Tabular/blob/master/KPI%20Graphics.md

        if measure_name == target:
            raise ValueError(
                f"{icons.red_dot} The 'target' parameter cannot be the same measure as the 'measure_name' parameter."
            )

        if status_graphic is None:
            status_graphic = "Three Circles Colored"

        valid_status_types = [
            "Linear",
            "LinearReversed",
            "Centered",
            "CenteredReversed",
        ]
        status_type = status_type
        if status_type is None:
            status_type = "Linear"
        else:
            status_type = status_type.title().replace(" ", "")

        if status_type not in valid_status_types:
            raise ValueError(
                f"{icons.red_dot} '{status_type}' is an invalid status_type. Please choose from these options: {valid_status_types}."
            )

        if status_type in ["Linear", "LinearReversed"]:
            if upper_bound is not None or lower_mid_bound is not None:
                raise ValueError(
                    f"{icons.red_dot} The 'upper_mid_bound' and 'lower_mid_bound' parameters are not used in the 'Linear' and 'LinearReversed' status types. Make sure these parameters are set to None."
                )

            elif upper_bound <= lower_bound:
                raise ValueError(
                    f"{icons.red_dot} The upper_bound must be greater than the lower_bound."
                )

        if status_type in ["Centered", "CenteredReversed"]:
            if upper_mid_bound is None or lower_mid_bound is None:
                raise ValueError(
                    f"{icons.red_dot} The 'upper_mid_bound' and 'lower_mid_bound' parameters are necessary in the 'Centered' and 'CenteredReversed' status types."
                )
            elif upper_bound <= upper_mid_bound:
                raise ValueError(
                    f"{icons.red_dot} The upper_bound must be greater than the upper_mid_bound."
                )
            elif upper_mid_bound <= lower_mid_bound:
                raise ValueError(
                    f"{icons.red_dot} The upper_mid_bound must be greater than the lower_mid_bound."
                )
            elif lower_mid_bound <= lower_bound:
                raise ValueError(
                    f"{icons.red_dot} The lower_mid_bound must be greater than the lower_bound."
                )

        try:
            table_name = next(
                m.Parent.Name for m in self.all_measures() if m.Name == measure_name
            )
        except Exception:
            raise ValueError(
                f"{icons.red_dot} The '{measure_name}' measure does not exist in the '{self._dataset_name}' semantic model within the '{self._workspace_name}'."
            )

        graphics = [
            "Cylinder",
            "Five Bars Colored",
            "Five Boxes Colored",
            "Gauge - Ascending",
            "Gauge - Descending",
            "Road Signs",
            "Shapes",
            "Standard Arrow",
            "Three Circles Colored",
            "Three Flags Colored",
            "Three Stars Colored",
            "Three Symbols Uncircled Colored",
            "Traffic Light",
            "Traffic Light - Single",
            "Variance Arrow",
            "Status Arrow - Ascending",
            "Status Arrow - Descending",
        ]

        if status_graphic not in graphics:
            raise ValueError(
                f"{icons.red_dot} The '{status_graphic}' status graphic is not valid. Please choose from these options: {graphics}."
            )

        measure_target = True

        try:
            float(target)
            tgt = str(target)
            measure_target = False
        except Exception:
            try:
                tgt = next(
                    format_dax_object_name(m.Parent.Name, m.Name)
                    for m in self.all_measures()
                    if m.Name == target
                )
            except Exception:
                raise ValueError(
                    f"{icons.red_dot} The '{target}' measure does not exist in the '{self._dataset_name}' semantic model within the '{self._workspace_name}'."
                )

        if measure_target:
            expr = f"var x = [{measure_name}]/[{target}]\nreturn"
        else:
            expr = f"var x = [{measure_name}\nreturn"

        if status_type == "Linear":
            expr = f"{expr}\nif(isblank(x),blank(),\n\tif(x<{lower_bound},-1,\n\t\tif(x<{upper_bound},0,1)))"
        elif status_type == "LinearReversed":
            expr = f"{expr}\nif(isblank(x),blank(),\nif(x<{lower_bound},1,\n\t\tif(x<{upper_bound},0,-1)))"
        elif status_type == "Centered":
            expr = f"{expr}\nif(isblank(x),blank(),\n\tif(x<{lower_mid_bound},\n\t\tif(x<{lower_bound},-1,0),\n\t\t\tif(x<{upper_mid_bound},1,\n\t\t\t\tif(x<{upper_bound}0,-1))))"
        elif status_type == "CenteredReversed":
            expr = f"{expr}\nif(isblank(x),blank(),\n\tif(x<{lower_mid_bound},\n\t\tif(x<{lower_bound},1,0),\n\t\t\tif(x<{upper_mid_bound},-1,\n\t\t\t\tif(x<{upper_bound}0,1))))"

        kpi = TOM.KPI()
        kpi.TargetExpression = tgt
        kpi.StatusGraphic = status_graphic
        kpi.StatusExpression = expr

        ms = self.model.Tables[table_name].Measures[measure_name]
        if ms.KPI is not None:
            ms.KPI.TargetExpression = tgt
            ms.KPI.StatusGraphic = status_graphic
            ms.KPI.StatusExpression = expr
        else:
            ms.KPI = kpi

    def set_aggregations(self, table_name: str, agg_table_name: str):
        """
        Sets the `aggregations <https://learn.microsoft.com/power-bi/transform-model/aggregations-advanced>`_ (alternate of) for all the columns in an aggregation table based on a base table.

        Parameters
        ----------
        table_name : str
            Name of the base table.
        agg_table_name : str
            Name of the aggregation table.

        Returns
        -------

        """

        import Microsoft.AnalysisServices.Tabular as TOM

        for c in self.model.Tables[agg_table_name].Columns:

            dataType = c.DataType

            if dataType in [
                TOM.DataType.String,
                TOM.DataType.Boolean,
                TOM.DataType.DateTime,
            ]:
                sumType = "GroupBy"
            else:
                sumType = "Sum"

            self.set_alternate_of(
                table_name=agg_table_name,
                column_name=c.Name,
                base_table=table_name,
                base_column=c.Name,
                summarization_type=sumType,
            )

    def set_is_available_in_mdx(
        self, table_name: str, column_name: str, value: bool = False
    ):
        """
        Sets the `IsAvailableInMDX <https://learn.microsoft.com/dotnet/api/microsoft.analysisservices.tabular.column.isavailableinmdx?view=analysisservices-dotnet#microsoft-analysisservices-tabular-column-isavailableinmdx>`_ property on a column.

        Parameters
        ----------
        table_name : str
            Name of the table.
        column_name : str
            Name of the column.
        value : bool, default=False
            The IsAvailableInMdx property value.
        """

        self.model.Tables[table_name].Columns[column_name].IsAvailableInMDX = value

    def set_summarize_by(
        self, table_name: str, column_name: str, value: Optional[str] = None
    ):
        """
        Sets the `SummarizeBy <https://learn.microsoft.com/dotnet/api/microsoft.analysisservices.tabular.column.summarizeby?view=analysisservices-dotnet#microsoft-analysisservices-tabular-column-summarizeby>`_ property on a column.

        Parameters
        ----------
        table_name : str
            Name of the table.
        column_name : str
            Name of the column.
        value : bool, default=None
            The SummarizeBy property value.
            Defaults to none which resolves to 'Default'.
            `Aggregate valid values <https://learn.microsoft.com/dotnet/api/microsoft.analysisservices.tabular.aggregatefunction?view=analysisservices-dotnet>`_
        """
        import Microsoft.AnalysisServices.Tabular as TOM
        import System

        values = [
            "Default",
            "None",
            "Sum",
            "Min",
            "Max",
            "Count",
            "Average",
            "DistinctCount",
        ]
        # https://learn.microsoft.com/en-us/dotnet/api/microsoft.analysisservices.tabular.column.summarizeby?view=analysisservices-dotnet#microsoft-analysisservices-tabular-column-summarizeby

        if value is None:
            value = "Default"
        value = (
            value.capitalize()
            .replace("Distinctcount", "DistinctCount")
            .replace("Avg", "Average")
        )

        if value not in values:
            raise ValueError(
                f"{icons.red_dot} '{value}' is not a valid value for the SummarizeBy property. These are the valid values: {values}."
            )

        self.model.Tables[table_name].Columns[column_name].SummarizeBy = (
            System.Enum.Parse(TOM.AggregateFunction, value)
        )

    def set_direct_lake_behavior(self, direct_lake_behavior: str):
        """
        Sets the `Direct Lake Behavior <https://learn.microsoft.com/fabric/get-started/direct-lake-overview#fallback-behavior>`_ property for a semantic model.

        Parameters
        ----------
        direct_lake_behavior : str
            The DirectLakeBehavior property value.
            `DirectLakeBehavior valid values <https://learn.microsoft.com/dotnet/api/microsoft.analysisservices.tabular.directlakebehavior?view=analysisservices-dotnet>`_
        """
        import Microsoft.AnalysisServices.Tabular as TOM
        import System

        direct_lake_behavior = direct_lake_behavior.capitalize()
        if direct_lake_behavior.startswith("Auto"):
            direct_lake_behavior = "Automatic"
        elif direct_lake_behavior.startswith("Directl") or direct_lake_behavior == "Dl":
            direct_lake_behavior = "DirectLakeOnly"
        elif direct_lake_behavior.startswith("Directq") or direct_lake_behavior == "Dq":
            direct_lake_behavior = "DirectQueryOnly"

        dlValues = ["Automatic", "DirectLakeOnly", "DirectQueryOnly"]

        if direct_lake_behavior not in dlValues:
            raise ValueError(
                f"{icons.red_dot} The 'direct_lake_behavior' parameter must be one of these values: {dlValues}."
            )

        self.model.DirectLakeBehavior = System.Enum.Parse(
            TOM.DirectLakeBehavior, direct_lake_behavior
        )

    def add_table(
        self,
        name: str,
        description: Optional[str] = None,
        data_category: Optional[str] = None,
        hidden: bool = False,
        lineage_tag: Optional[str] = None,
        source_lineage_tag: Optional[str] = None,
    ):
        """
        Adds a table to the semantic model.

        Parameters
        ----------
        name : str
            Name of the table.
        description : str, default=None
            A description of the table.
        data_catgegory : str, default=None
            The data category for the table.
        hidden : bool, default=False
            Whether the table is hidden or visible.
        lineage_tag : str, default=None
            A tag that represents the lineage of the object.
        source_lineage_tag : str, default=None
            A tag that represents the lineage of the source for the object.
        """
        import Microsoft.AnalysisServices.Tabular as TOM

        t = TOM.Table()
        t.Name = name
        if description is not None:
            t.Description = description
        if data_category is not None:
            t.DataCategory = data_category
        if lineage_tag is not None:
            t.LineageTag = lineage_tag
        else:
            t.LineageTag = generate_guid()
        if source_lineage_tag is not None:
            t.SourceLineageTag = source_lineage_tag
        t.Hidden = hidden
        self.model.Tables.Add(t)

    def add_calculated_table(
        self,
        name: str,
        expression: str,
        description: Optional[str] = None,
        data_category: Optional[str] = None,
        hidden: bool = False,
        lineage_tag: Optional[str] = None,
        source_lineage_tag: Optional[str] = None,
    ):
        """
        Adds a calculated table to the semantic model.

        Parameters
        ----------
        name : str
            Name of the table.
        expression : str
            The DAX expression for the calculated table.
        description : str, default=None
            A description of the table.
        data_catgegory : str, default=None
            The data category for the table.
        hidden : bool, default=False
            Whether the table is hidden or visible.
        lineage_tag : str, default=None
            A tag that represents the lineage of the object.
        source_lineage_tag : str, default=None
            A tag that represents the lineage of the source for the object.
        """
        import Microsoft.AnalysisServices.Tabular as TOM

        par = TOM.Partition()
        par.Name = name
        par.Mode = TOM.ModeType.Import

        parSource = TOM.CalculatedPartitionSource()
        parSource.Expression = expression
        par.Source = parSource

        t = TOM.Table()
        t.Name = name
        if description is not None:
            t.Description = description
        if data_category is not None:
            t.DataCategory = data_category
        if lineage_tag is not None:
            t.LineageTag = lineage_tag
        else:
            t.LineageTag = generate_guid()
        if source_lineage_tag is not None:
            t.SourceLineageTag = source_lineage_tag
        t.Hidden = hidden
        t.Partitions.Add(par)
        self.model.Tables.Add(t)

    def add_field_parameter(
        self, table_name: str, objects: List[str], object_names: List[str] = None
    ):
        """
        Adds a `field parameter <https://learn.microsoft.com/power-bi/create-reports/power-bi-field-parameters>`_ to the semantic model.

        Parameters
        ----------
        table_name : str
            Name of the table.
        objects : List[str]
            The columns/measures to be included in the field parameter.
            Columns must be specified as such : 'Table Name'[Column Name].
            Measures may be formatted as '[Measure Name]' or 'Measure Name'.
        object_names : List[str], default=None
            The corresponding visible name for the measures/columns in the objects list.
            Defaults to None which shows the measure/column name.
        """

        import Microsoft.AnalysisServices.Tabular as TOM

        if isinstance(objects, str):
            raise ValueError(
                f"{icons.red_dot} The 'objects' parameter must be a list of columns/measures."
            )

        if len(objects) == 1:
            raise ValueError(
                f"{icons.red_dot} There must be more than one object (column/measure) within the objects parameter."
            )

        if object_names is not None and len(objects) != len(object_names):
            raise ValueError(
                f"{icons.red_dot} If the 'object_names' parameter is specified, it must correspond exactly to the 'objects' parameter."
            )

        expr = ""
        i = 0
        for obj in objects:
            index = objects.index(obj)
            success = False
            for m in self.all_measures():
                obj_name = m.Name
                if obj == f"[{obj_name}]" or obj == obj_name:
                    if object_names is not None:
                        obj_name = object_names[index]
                    expr = f'{expr}\n\t("{obj_name}", NAMEOF([{m.Name}]), {str(i)}),'
                    success = True
            for c in self.all_columns():
                obj_name = c.Name
                fullObjName = format_dax_object_name(c.Parent.Name, c.Name)
                if obj == fullObjName or obj == c.Parent.Name + "[" + c.Name + "]":
                    if object_names is not None:
                        obj_name = object_names[index]
                    expr = f'{expr}\n\t("{obj_name}", NAMEOF({fullObjName}), {str(i)}),'
                    success = True
            if not success:
                raise ValueError(
                    f"{icons.red_dot} The '{obj}' object was not found in the '{self._dataset_name}' semantic model."
                )
            else:
                i += 1

        expr = "{" + expr.rstrip(",") + "\n}"

        self.add_calculated_table(name=table_name, expression=expr)

        col2 = table_name + " Fields"
        col3 = table_name + " Order"

        self.add_calculated_table_column(
            table_name=table_name,
            column_name=table_name,
            source_column="[Value1]",
            data_type="String",
            hidden=False,
        )
        self.add_calculated_table_column(
            table_name=table_name,
            column_name=col2,
            source_column="[Value2]",
            data_type="String",
            hidden=True,
        )
        self.add_calculated_table_column(
            table_name=table_name,
            column_name=col3,
            source_column="[Value3]",
            data_type="Int64",
            hidden=True,
        )

        self.set_extended_property(
            object=self.model.Tables[table_name].Columns[col2],
            extended_property_type="Json",
            name="ParameterMetadata",
            value='{"version":3,"kind":2}',
        )

        rcd = TOM.RelatedColumnDetails()
        gpc = TOM.GroupByColumn()
        gpc.GroupingColumn = self.model.Tables[table_name].Columns[col2]
        rcd.GroupByColumns.Add(gpc)

        # Update column properties
        self.model.Tables[table_name].Columns[col2].SortByColumn = self.model.Tables[
            table_name
        ].Columns[col3]
        self.model.Tables[table_name].Columns[table_name].RelatedColumnDetails = rcd

        self._tables_added.append(table_name)

    def remove_vertipaq_annotations(self):
        """
        Removes the annotations set using the set_vertipaq_annotations function.
        """

        for t in self.model.Tables:
            for a in t.Annotations:
                if a.Name.startswith("Vertipaq_"):
                    self.remove_annotation(object=t, name=a.Name)
            for c in t.Columns:
                for a in c.Annotations:
                    if a.Name.startswith("Vertipaq_"):
                        self.remove_annotation(object=c, name=a.Name)
            for h in t.Hierarchies:
                for a in h.Annotations:
                    if a.Name.startswith("Vertipaq_"):
                        self.remove_annotation(object=h, name=a.Name)
            for p in t.Partitions:
                for a in p.Annotations:
                    if a.Name.startswith("Vertipaq_"):
                        self.remove_annotation(object=p, name=a.Name)
        for r in self.model.Relationships:
            for a in r.Annotations:
                if a.Name.startswith("Veripaq_"):
                    self.remove_annotation(object=r, name=a.Name)

    def set_vertipaq_annotations(self):
        """
        Saves Vertipaq Analyzer statistics as annotations on objects in the semantic model.
        """

        from sempy_labs._list_functions import list_tables

        fabric.refresh_tom_cache(workspace=self._workspace_id)

        dfT = list_tables(
            dataset=self._dataset_id, workspace=self._workspace_id, extended=True
        )
        dfC = fabric.list_columns(
            dataset=self._dataset_id, workspace=self._workspace_id, extended=True
        )
        dfP = fabric.list_partitions(
            dataset=self._dataset_id, workspace=self._workspace_id, extended=True
        )
        dfH = fabric.list_hierarchies(
            dataset=self._dataset_id, workspace=self._workspace_id, extended=True
        )
        dfR = list_relationships(
            dataset=self._dataset_id, workspace=self._workspace_id, extended=True
        )

        for t in self.model.Tables:
            dfT_filt = dfT[dfT["Name"] == t.Name]
            if not dfT_filt.empty:
                row = dfT_filt.iloc[0]
                rowCount = str(row["Row Count"])
                totalSize = str(row["Total Size"])
                self.set_annotation(object=t, name="Vertipaq_RowCount", value=rowCount)
                self.set_annotation(
                    object=t, name="Vertipaq_TotalSize", value=totalSize
                )
            for c in t.Columns:
                dfC_filt = dfC[
                    (dfC["Table Name"] == t.Name) & (dfC["Column Name"] == c.Name)
                ]
                if not dfC_filt.empty:
                    row = dfC_filt.iloc[0]
                    totalSize = str(row["Total Size"])
                    dataSize = str(row["Data Size"])
                    dictSize = str(row["Dictionary Size"])
                    hierSize = str(row["Hierarchy Size"])
                    card = str(row["Column Cardinality"])
                    self.set_annotation(
                        object=c, name="Vertipaq_TotalSize", value=totalSize
                    )
                    self.set_annotation(
                        object=c, name="Vertipaq_DataSize", value=dataSize
                    )
                    self.set_annotation(
                        object=c, name="Vertipaq_DictionarySize", value=dictSize
                    )
                    self.set_annotation(
                        object=c, name="Vertipaq_HierarchySize", value=hierSize
                    )
                    self.set_annotation(
                        object=c, name="Vertipaq_Cardinality", value=card
                    )
            for p in t.Partitions:
                dfP_filt = dfP[
                    (dfP["Table Name"] == t.Name) & (dfP["Partition Name"] == p.Name)
                ]
                if not dfP_filt.empty:
                    row = dfP_filt.iloc[0]
                    recordCount = str(row["Record Count"])
                    segmentCount = str(row["Segment Count"])
                    rpS = str(row["Records per Segment"])
                    self.set_annotation(
                        object=p, name="Vertipaq_RecordCount", value=recordCount
                    )
                    self.set_annotation(
                        object=p, name="Vertipaq_SegmentCount", value=segmentCount
                    )
                    self.set_annotation(
                        object=p, name="Vertipaq_RecordsPerSegment", value=rpS
                    )
            for h in t.Hierarchies:
                dfH_filt = dfH[
                    (dfH["Table Name"] == t.Name) & (dfH["Hierarchy Name"] == h.Name)
                ]
                if not dfH_filt.empty:
                    usedSize = str(dfH_filt["Used Size"].iloc[0])
                    self.set_annotation(
                        object=h, name="Vertipaq_UsedSize", value=usedSize
                    )
        for r in self.model.Relationships:
            dfR_filt = dfR[dfR["Relationship Name"] == r.Name]
            if not dfR_filt.empty:
                relSize = str(dfR_filt["Used Size"].iloc[0])
                self.set_annotation(object=r, name="Vertipaq_UsedSize", value=relSize)
        try:
            runId = self.get_annotation_value(object=self.model, name="Vertipaq_Run")
            runId = str(int(runId) + 1)
        except Exception:
            runId = "1"
        self.set_annotation(object=self.model, name="Vertipaq_Run", value=runId)

        icons.sll_tags.append("VertipaqAnnotations")

    def row_count(self, object: Union["TOM.Partition", "TOM.Table"]):
        """
        Obtains the row count of a table or partition within a semantic model.

        Parameters
        ----------
        object : TOM Object
            The table/partition object within the semantic model.

        Returns
        -------
        int
            Number of rows within the TOM object.
        """
        import Microsoft.AnalysisServices.Tabular as TOM

        objType = object.ObjectType

        if objType == TOM.ObjectType.Table:
            result = self.get_annotation_value(object=object, name="Vertipaq_RowCount")
        elif objType == TOM.ObjectType.Partition:
            result = self.get_annotation_value(
                object=object, name="Vertipaq_RecordCount"
            )

        return int(result) if result is not None else 0

    def records_per_segment(self, object: "TOM.Partition"):
        """
        Obtains the records per segment of a partition within a semantic model.

        Parameters
        ----------
        object : TOM Object
            The partition object within the semantic model.

        Returns
        -------
        float
            Number of records per segment within the partition.
        """
        import Microsoft.AnalysisServices.Tabular as TOM

        objType = object.ObjectType

        if objType == TOM.ObjectType.Partition:
            result = self.get_annotation_value(
                object=object, name="Vertipaq_RecordsPerSegment"
            )

        return float(result) if result is not None else 0

    def used_size(self, object: Union["TOM.Hierarchy", "TOM.Relationship"]):
        """
        Obtains the used size of a hierarchy or relationship within a semantic model.

        Parameters
        ----------
        object : TOM Object
            The hierarhcy/relationship object within the semantic model.

        Returns
        -------
        int
            Used size of the TOM object.
        """
        import Microsoft.AnalysisServices.Tabular as TOM

        objType = object.ObjectType

        if objType == TOM.ObjectType.Hierarchy:
            result = self.get_annotation_value(object=object, name="Vertipaq_UsedSize")
        elif objType == TOM.ObjectType.Relationship:
            result = self.get_annotation_value(object=object, name="Vertipaq_UsedSize")

        return int(result) if result is not None else 0

    def data_size(self, column: "TOM.Column"):
        """
        Obtains the data size of a column within a semantic model.

        Parameters
        ----------
        column : TOM Object
            The column object within the semantic model.

        Returns
        -------
        int
            Data size of the TOM column.
        """
        import Microsoft.AnalysisServices.Tabular as TOM

        objType = column.ObjectType

        if objType == TOM.ObjectType.Column:
            result = self.get_annotation_value(object=column, name="Vertipaq_DataSize")

        return int(result) if result is not None else 0

    def dictionary_size(self, column: "TOM.Column"):
        """
        Obtains the dictionary size of a column within a semantic model.

        Parameters
        ----------
        column : TOM Object
            The column object within the semantic model.

        Returns
        -------
        int
            Dictionary size of the TOM column.
        """
        import Microsoft.AnalysisServices.Tabular as TOM

        objType = column.ObjectType

        if objType == TOM.ObjectType.Column:
            result = self.get_annotation_value(
                object=column, name="Vertipaq_DictionarySize"
            )

        return int(result) if result is not None else 0

    def total_size(self, object: Union["TOM.Table", "TOM.Column"]):
        """
        Obtains the data size of a table/column within a semantic model.

        Parameters
        ----------
        object : TOM Object
            The table/column object within the semantic model.

        Returns
        -------
        int
            Total size of the TOM table/column.
        """
        import Microsoft.AnalysisServices.Tabular as TOM

        if object.ObjectType not in [TOM.ObjectType.Table, TOM.ObjectType.Column]:
            raise ValueError(
                f"{icons.red_dot} The 'object' parameter must be a Table or Column object."
            )

        result = self.get_annotation_value(object=object, name="Vertipaq_TotalSize")

        return int(result) if result is not None else 0

    def cardinality(self, column: "TOM.Column"):
        """
        Obtains the cardinality of a column within a semantic model.

        Parameters
        ----------
        column : TOM Object
            The column object within the semantic model.

        Returns
        -------
        int
            Cardinality of the TOM column.
        """
        import Microsoft.AnalysisServices.Tabular as TOM

        objType = column.ObjectType

        if objType == TOM.ObjectType.Column:
            result = self.get_annotation_value(
                object=column, name="Vertipaq_Cardinality"
            )

        return int(result) if result is not None else 0

    def depends_on(self, object, dependencies: pd.DataFrame):
        """
        Obtains the objects on which the specified object depends.

        Parameters
        ----------
        object : TOM Object
            The TOM object within the semantic model.
        dependencies : pandas.DataFrame
            A pandas dataframe with the output of the 'get_model_calc_dependencies' function.

        Returns
        -------
        Microsoft.AnalysisServices.Tabular.TableCollection, Microsoft.AnalysisServices.Tabular.ColumnCollection, Microsoft.AnalysisServices.Tabular.MeasureCollection
            Objects on which the specified object depends.
        """
        import Microsoft.AnalysisServices.Tabular as TOM

        obj_type = object.ObjectType
        obj_name = object.Name

        if object.ObjectType == TOM.ObjectType.CalculationItem:
            obj_parent_name = object.Parent.Table.Name
        else:
            obj_parent_name = object.Parent.Name

        if obj_type == TOM.ObjectType.Table:
            obj_parent_name = obj_name
            object_types = ["Table", "Calc Table"]
        elif obj_type == TOM.ObjectType.Column:
            object_types = ["Column", "Calc Column"]
        elif obj_type == TOM.ObjectType.CalculationItem:
            object_types = ["Calculation Item"]
        else:
            object_types = [str(obj_type)]

        fil = dependencies[
            (dependencies["Object Type"].isin(object_types))
            & (dependencies["Table Name"] == obj_parent_name)
            & (dependencies["Object Name"] == obj_name)
        ]
        meas = (
            fil[fil["Referenced Object Type"] == "Measure"]["Referenced Object"]
            .unique()
            .tolist()
        )
        cols = (
            fil[fil["Referenced Object Type"].isin(["Column", "Calc Column"])][
                "Referenced Full Object Name"
            ]
            .unique()
            .tolist()
        )
        tbls = (
            fil[fil["Referenced Object Type"].isin(["Table", "Calc Table"])][
                "Referenced Table"
            ]
            .unique()
            .tolist()
        )
        for m in self.all_measures():
            if m.Name in meas:
                yield m
        for c in self.all_columns():
            if format_dax_object_name(c.Parent.Name, c.Name) in cols:
                yield c
        for t in self.model.Tables:
            if t.Name in tbls:
                yield t

    def referenced_by(self, object, dependencies: pd.DataFrame):
        """
        Obtains the objects which reference the specified object.

        Parameters
        ----------
        object : TOM Object
            The TOM object within the semantic model.
        dependencies : pandas.DataFrame
            A pandas dataframe with the output of the 'get_model_calc_dependencies' function.

        Returns
        -------
        Microsoft.AnalysisServices.Tabular.TableCollection, Microsoft.AnalysisServices.Tabular.ColumnCollection, Microsoft.AnalysisServices.Tabular.MeasureCollection
            Objects which reference the specified object.
        """
        import Microsoft.AnalysisServices.Tabular as TOM

        objType = object.ObjectType
        objName = object.Name
        objParentName = object.Parent.Name

        if objType == TOM.ObjectType.Table:
            objParentName = objName

        fil = dependencies[
            (dependencies["Referenced Object Type"] == str(objType))
            & (dependencies["Referenced Table"] == objParentName)
            & (dependencies["Referenced Object"] == objName)
        ]
        meas = fil[fil["Object Type"] == "Measure"]["Object Name"].unique().tolist()
        cols = (
            fil[fil["Object Type"].isin(["Column", "Calc Column"])]["Full Object Name"]
            .unique()
            .tolist()
        )
        tbls = (
            fil[fil["Object Type"].isin(["Table", "Calc Table"])]["Table Name"]
            .unique()
            .tolist()
        )
        for m in self.all_measures():
            if m.Name in meas:
                yield m
        for c in self.all_columns():
            if format_dax_object_name(c.Parent.Name, c.Name) in cols:
                yield c
        for t in self.model.Tables:
            if t.Name in tbls:
                yield t

    def _get_expression(self, object):
        """
        Helper function to get the expression for any given TOM object.
        """

        import Microsoft.AnalysisServices.Tabular as TOM

        valid_objects = [
            TOM.ObjectType.Measure,
            TOM.ObjectType.Table,
            TOM.ObjectType.Column,
            TOM.ObjectType.CalculationItem,
        ]

        if object.ObjectType not in valid_objects:
            raise ValueError(
                f"{icons.red_dot} The 'object' parameter must be one of these types: {valid_objects}."
            )

        if object.ObjectType == TOM.ObjectType.Measure:
            expr = object.Expression
        elif object.ObjectType == TOM.ObjectType.Table:
            part = next(p for p in object.Partitions)
            if part.SourceType == TOM.PartitionSourceType.Calculated:
                expr = part.Source.Expression
        elif object.ObjectType == TOM.ObjectType.Column:
            if object.Type == TOM.ColumnType.Calculated:
                expr = object.Expression
        elif object.ObjectType == TOM.ObjectType.CalculationItem:
            expr = object.Expression
        else:
            return

        return expr

    def fully_qualified_measures(
        self, object: "TOM.Measure", dependencies: pd.DataFrame
    ):
        """
        Obtains all fully qualified measure references for a given object.

        Parameters
        ----------
        object : TOM Object
            The TOM object within the semantic model.
        dependencies : pandas.DataFrame
            A pandas dataframe with the output of the 'get_model_calc_dependencies' function.

        Returns
        -------
        Microsoft.AnalysisServices.Tabular.MeasureCollection
            All fully qualified measure references for a given object.
        """
        import Microsoft.AnalysisServices.Tabular as TOM

        dependencies = dependencies[
            dependencies["Object Name"] == dependencies["Parent Node"]
        ]

        expr = self._get_expression(object=object)

        for obj in self.depends_on(object=object, dependencies=dependencies):
            if obj.ObjectType == TOM.ObjectType.Measure:
                if (f"{obj.Parent.Name}[{obj.Name}]" in expr) or (
                    format_dax_object_name(obj.Parent.Name, obj.Name) in expr
                ):
                    yield obj

    def unqualified_columns(self, object, dependencies: pd.DataFrame):
        """
        Obtains all unqualified column references for a given object.

        Parameters
        ----------
        object : TOM Object
            The TOM object within the semantic model.
        dependencies : pandas.DataFrame
            A pandas dataframe with the output of the 'get_model_calc_dependencies' function.

        Returns
        -------
        Microsoft.AnalysisServices.Tabular.ColumnCollection
            All unqualified column references for a given object.
        """
        import Microsoft.AnalysisServices.Tabular as TOM

        dependencies = dependencies[
            dependencies["Object Name"] == dependencies["Parent Node"]
        ]

        expr = self._get_expression(object=object)

        def create_pattern(tableList, b):
            patterns = [
                r"(?<!" + re.escape(table) + r")(?<!'" + re.escape(table) + r"')"
                for table in tableList
            ]
            combined_pattern = "".join(patterns) + re.escape(f"[{b}]")
            return combined_pattern

        for obj in self.depends_on(object=object, dependencies=dependencies):
            if obj.ObjectType == TOM.ObjectType.Column:
                tableList = []
                for c in self.all_columns():
                    if c.Name == obj.Name:
                        tableList.append(c.Parent.Name)
                if (
                    re.search(
                        create_pattern(tableList, obj.Name),
                        expr,
                    )
                    is not None
                ):
                    yield obj

    def is_direct_lake_using_view(self):
        """
        Identifies whether a semantic model is in Direct lake mode and uses views from the lakehouse.

        Parameters
        ----------

        Returns
        -------
        bool
            An indicator whether a semantic model is in Direct lake mode and uses views from the lakehouse.
        """

        usingView = False

        if self.is_direct_lake():
            df = check_fallback_reason(
                dataset=self._dataset_id, workspace=self._workspace_id
            )
            df_filt = df[df["FallbackReasonID"] == 2]

            if len(df_filt) > 0:
                usingView = True

        return usingView

    def has_incremental_refresh_policy(self, object):
        """
        Identifies whether a table has an `incremental refresh <https://learn.microsoft.com/power-bi/connect-data/incremental-refresh-overview>`_ policy.

        Parameters
        ----------
        object : TOM Object
            The TOM object within the semantic model. Accepts either a table or the model object.

        Returns
        -------
        bool
            An indicator whether a table has an incremental refresh policy.
        """

        import Microsoft.AnalysisServices.Tabular as TOM

        if object.ObjectType == TOM.ObjectType.Table:
            if object.RefreshPolicy is not None:
                return True
            else:
                return False
        elif object.ObjectType == TOM.ObjectType.Model:
            rp = False
            for t in self.model.Tables:
                if t.RefreshPolicy is not None:
                    rp = True
            return rp
        else:
            raise NotImplementedError

    def show_incremental_refresh_policy(self, table_name: str):
        """
        Prints the `incremental refresh <https://learn.microsoft.com/power-bi/connect-data/incremental-refresh-overview>`_ policy for a table.

        Parameters
        ----------
        table_name : str
            Name of the table.
        """

        import Microsoft.AnalysisServices.Tabular as TOM

        rp = self.model.Tables[table_name].RefreshPolicy

        if rp is None:
            print(
                f"{icons.yellow_dot} The '{table_name}' table in the '{self._dataset_name}' semantic model within the '{self._workspace_name}' workspace does not have an incremental refresh policy."
            )
        else:
            print(f"Table Name: {table_name}")
            rwGran = str(rp.RollingWindowGranularity).lower()
            icGran = str(rp.IncrementalGranularity).lower()
            if rp.RollingWindowPeriods > 1:
                print(
                    f"Archive data starting {icons.start_bold}{rp.RollingWindowPeriods} {rwGran}s{icons.end_bold} before refresh date."
                )
            else:
                print(
                    f"Archive data starting {icons.start_bold}{rp.RollingWindowPeriods} {rwGran}{icons.end_bold} before refresh date."
                )
            if rp.IncrementalPeriods > 1:
                print(
                    f"Incrementally refresh data {icons.start_bold}{rp.IncrementalPeriods} {icGran}s{icons.end_bold} before refresh date."
                )
            else:
                print(
                    f"Incrementally refresh data {icons.start_bold}{rp.IncrementalPeriods} {icGran}{icons.end_bold} before refresh date."
                )

            if rp.Mode == TOM.RefreshPolicyMode.Hybrid:
                print(
                    f"{icons.checked} Get the latest data in real time with DirectQuery (Premium only)"
                )
            else:
                print(
                    f"{icons.unchecked} Get the latest data in real time with DirectQuery (Premium only)"
                )
            if rp.IncrementalPeriodsOffset == -1:
                print(f"{icons.checked} Only refresh complete days")
            else:
                print(f"{icons.unchecked} Only refresh complete days")
            if len(rp.PollingExpression) > 0:
                pattern = r"\[([^\]]+)\]"
                match = re.search(pattern, rp.PollingExpression)
                if match:
                    col = match[0][1:-1]
                    fullCol = format_dax_object_name(table_name, col)
                    print(
                        f"{icons.checked} Detect data changes: {icons.start_bold}{fullCol}{icons.end_bold}"
                    )
            else:
                print(f"{icons.unchecked} Detect data changes")

    def update_incremental_refresh_policy(
        self,
        table_name: str,
        incremental_granularity: str,
        incremental_periods: int,
        rolling_window_granularity: str,
        rolling_window_periods: int,
        only_refresh_complete_days: bool = False,
        detect_data_changes_column: Optional[str] = None,
    ):
        """
        Updates the `incremental refresh <https://learn.microsoft.com/power-bi/connect-data/incremental-refresh-overview>`_ policy for a table within a semantic model.

        Parameters
        ----------
        table_name : str
            Name of the table.
        incremental_granularity : str
            Granularity of the (most recent) incremental refresh range.
        incremental_periods : int
            Number of periods for the incremental refresh range.
        rolling_window_granularity : str
            Target granularity of the rolling window for the whole semantic model.
        rolling_window_periods : int
            Number of periods for the rolling window for the whole semantic model.
        only_refresh_complete_days : bool, default=False
            Lag or leading periods from Now() to the rolling window head.
        detect_data_changes_column : str, default=None
            The column to use for detecting data changes.
            Defaults to None which resolves to not detecting data changes.
        """
        import Microsoft.AnalysisServices.Tabular as TOM
        import System

        if not self.has_incremental_refresh_policy(table_name=table_name):
            print(
                f"The '{table_name}' table does not have an incremental refresh policy."
            )
            return

        incGran = ["Day", "Month", "Quarter", "Year"]

        incremental_granularity = incremental_granularity.capitalize()
        rolling_window_granularity = rolling_window_granularity.capitalize()

        if incremental_granularity not in incGran:
            raise ValueError(
                f"{icons.red_dot} Invalid 'incremental_granularity' value. Please choose from the following options: {incGran}."
            )

        if rolling_window_granularity not in incGran:
            raise ValueError(
                f"{icons.red_dot} Invalid 'rolling_window_granularity' value. Please choose from the following options: {incGran}."
            )

        if rolling_window_periods < 1:
            raise ValueError(
                f"{icons.red_dot} Invalid 'rolling_window_periods' value. Must be a value greater than 0."
            )

        if incremental_periods < 1:
            raise ValueError(
                f"{icons.red_dot} Invalid 'incremental_periods' value. Must be a value greater than 0."
            )

        t = self.model.Tables[table_name]

        if detect_data_changes_column is not None:
            dc = t.Columns[detect_data_changes_column]

            if dc.DataType != TOM.DataType.DateTime:
                raise ValueError(
                    f"{icons.red_dot} Invalid 'detect_data_changes_column' parameter. This column must be of DateTime data type."
                )

        rp = TOM.BasicRefreshPolicy()
        rp.IncrementalPeriods = incremental_periods
        rp.IncrementalGranularity = System.Enum.Parse(
            TOM.RefreshGranularityType, incremental_granularity
        )
        rp.RollingWindowPeriods = rolling_window_periods
        rp.RollingWindowGranularity = System.Enum.Parse(
            TOM.RefreshGranularityType, rolling_window_granularity
        )
        rp.SourceExpression = t.RefreshPolicy.SourceExpression

        if only_refresh_complete_days:
            rp.IncrementalPeriodsOffset = -1
        else:
            rp.IncrementalPeriodOffset = 0

        if detect_data_changes_column is not None:
            fullDC = format_dax_object_name(table_name, detect_data_changes_column)
            ddcExpr = f"let Max{detect_data_changes_column} = List.Max({fullDC}), accountForNull = if Max{detect_data_changes_column} = null then #datetime(1901, 01, 01, 00, 00, 00) else Max{detect_data_changes_column} in accountForNull"
            rp.PollingExpression = ddcExpr
        else:
            rp.PollingExpression = None

        t.RefreshPolicy = rp

        self.show_incremental_refresh_policy(table_name=table_name)

    def add_incremental_refresh_policy(
        self,
        table_name: str,
        column_name: str,
        start_date: str,
        end_date: str,
        incremental_granularity: str,
        incremental_periods: int,
        rolling_window_granularity: str,
        rolling_window_periods: int,
        only_refresh_complete_days: bool = False,
        detect_data_changes_column: Optional[str] = None,
    ):
        """
        Adds an `incremental refresh <https://learn.microsoft.com/power-bi/connect-data/incremental-refresh-overview>`_ policy for a table within a semantic model.

        Parameters
        ----------
        table_name : str
            Name of the table.
        column_name : str
            The DateTime column to be used for the RangeStart and RangeEnd parameters.
        start_date : str
            The date to be used for the RangeStart parameter.
        end_date : str
            The date to be used for the RangeEnd parameter.
        incremental_granularity : str
            Granularity of the (most recent) incremental refresh range.
        incremental_periods : int
            Number of periods for the incremental refresh range.
        rolling_window_granularity : str
            Target granularity of the rolling window for the whole semantic model.
        rolling_window_periods : int
            Number of periods for the rolling window for the whole semantic model.
        only_refresh_complete_days : bool, default=False
            Lag or leading periods from Now() to the rolling window head.
        detect_data_changes_column : str, default=None
            The column to use for detecting data changes.
            Defaults to None which resolves to not detecting data changes.
        """
        import Microsoft.AnalysisServices.Tabular as TOM
        import System

        # https://learn.microsoft.com/en-us/power-bi/connect-data/incremental-refresh-configure

        incGran = ["Day", "Month", "Quarter", "Year"]

        incremental_granularity = incremental_granularity.capitalize()
        rolling_window_granularity = rolling_window_granularity.capitalize()

        if incremental_granularity not in incGran:
            raise ValueError(
                f"{icons.red_dot} Invalid 'incremental_granularity' value. Please choose from the following options: {incGran}."
            )

        if rolling_window_granularity not in incGran:
            raise ValueError(
                f"{icons.red_dot} Invalid 'rolling_window_granularity' value. Please choose from the following options: {incGran}."
            )

        if rolling_window_periods < 1:
            raise ValueError(
                f"{icons.red_dot} Invalid 'rolling_window_periods' value. Must be a value greater than 0."
            )

        if incremental_periods < 1:
            raise ValueError(
                f"{icons.red_dot} Invalid 'incremental_periods' value. Must be a value greater than 0."
            )

        date_format = "%m/%d/%Y"

        date_obj_start = datetime.strptime(start_date, date_format)
        start_year = date_obj_start.year
        start_month = date_obj_start.month
        start_day = date_obj_start.day

        date_obj_end = datetime.strptime(end_date, date_format)
        end_year = date_obj_end.year
        end_month = date_obj_end.month
        end_day = date_obj_end.day

        if date_obj_end <= date_obj_start:
            raise ValueError(
                f"{icons.red_dot} Invalid 'start_date' or 'end_date'. The 'end_date' must be after the 'start_date'."
            )

        t = self.model.Tables[table_name]

        c = t.Columns[column_name]
        fcName = format_dax_object_name(table_name, column_name)
        dType = c.DataType

        if dType != TOM.DataType.DateTime:
            raise ValueError(
                f"{icons.red_dot} The {fcName} column is of '{dType}' data type. The column chosen must be of DateTime data type."
            )

        if detect_data_changes_column is not None:
            dc = t.Columns[detect_data_changes_column]
            dcType = dc.DataType

            if dcType != TOM.DataType.DateTime:
                raise ValueError(
                    f"{icons.red_dot} Invalid 'detect_data_changes_column' parameter. This column must be of DateTime data type."
                )

        # Start changes:

        # Update partition expression
        i = 0
        for p in t.Partitions:
            if p.SourceType != TOM.PartitionSourceType.M:
                raise ValueError(
                    f"{icons.red_dot} Invalid partition source type. Incremental refresh can only be set up if the table's partition is an M-partition."
                )

            elif i == 0:
                text = p.Expression
                text = text.rstrip()

                ind = text.rfind(" ") + 1
                obj = text[ind:]
                pattern = r"in\s*[^ ]*"
                matches = list(re.finditer(pattern, text))

                if matches:
                    last_match = matches[-1]
                    text_before_last_match = text[: last_match.start()]

                    print(text_before_last_match)
                else:
                    raise ValueError(f"{icons.red_dot} Invalid M-partition expression.")

                endExpr = f'#"Filtered Rows IR" = Table.SelectRows({obj}, each [{column_name}] >= RangeStart and [{column_name}] <= RangeEnd)\n#"Filtered Rows IR"'
                finalExpr = text_before_last_match + endExpr

                p.Expression = finalExpr
            i += 1

        # Add expressions
        self.add_expression(
            name="RangeStart",
            expression=f'datetime({start_year}, {start_month}, {start_day}, 0, 0, 0) meta [IsParameterQuery=true, Type="DateTime", IsParameterQueryRequired=true]',
        )
        self.add_expression(
            name="RangeEnd",
            expression=f'datetime({end_year}, {end_month}, {end_day}, 0, 0, 0) meta [IsParameterQuery=true, Type="DateTime", IsParameterQueryRequired=true]',
        )

        # Update properties
        rp = TOM.BasicRefreshPolicy()
        rp.IncrementalPeriods = incremental_periods
        rp.IncrementalGranularity = System.Enum.Parse(
            TOM.RefreshGranularityType, incremental_granularity
        )
        rp.RollingWindowPeriods = rolling_window_periods
        rp.RollingWindowGranularity = System.Enum.Parse(
            TOM.RefreshGranularityType, rolling_window_granularity
        )

        if only_refresh_complete_days:
            rp.IncrementalPeriodsOffset = -1
        else:
            rp.IncrementalPeriodOffset = 0

        if detect_data_changes_column is not None:
            fullDC = format_dax_object_name(table_name, detect_data_changes_column)
            ddcExpr = f"let Max{detect_data_changes_column} = List.Max({fullDC}), accountForNull = if Max{detect_data_changes_column} = null then #datetime(1901, 01, 01, 00, 00, 00) else Max{detect_data_changes_column} in accountForNull"
            rp.PollingExpression = ddcExpr

        t.RefreshPolicy = rp

        self.show_incremental_refresh_policy(table_name=table_name)

    def apply_refresh_policy(
        self,
        table_name: str,
        effective_date: Optional[datetime] = None,
        refresh: bool = True,
        max_parallelism: Optional[int] = 0,
    ):
        """
        `Applies the incremental refresh <https://learn.microsoft.com/dotnet/api/microsoft.analysisservices.tabular.table.applyrefreshpolicy?view=analysisservices-dotnet#microsoft-analysisservices-tabular-table-applyrefreshpolicy(system-boolean-system-int32)>`_ policy for a table within a semantic model.

        Parameters
        ----------
        table_name : str
            Name of the table.
        effective_date : DateTime, default=None
            The effective date that is used when calculating the partitioning scheme.
        refresh : bool, default=True
            An indication if partitions of the table should be refreshed or not; the default behavior is to do the refresh.
        max_parallelism : int, default=0
            The degree of parallelism during the refresh execution.
        """

        self.model.Tables[table_name].ApplyRefreshPolicy(
            effectiveDate=effective_date,
            refresh=refresh,
            maxParallelism=max_parallelism,
        )

    def set_data_coverage_definition(
        self, table_name: str, partition_name: str, expression: str
    ):
        """
        Sets the `data coverage definition <https://learn.microsoft.com/analysis-services/tom/table-partitions?view=asallproducts-allversions>`_ for a partition.

        Parameters
        ----------
        table_name : str
            Name of the table.
        partition_name : str
            Name of the partition.
        expression : str
            DAX expression containing the logic for the data coverage definition.
        """
        import Microsoft.AnalysisServices.Tabular as TOM

        doc = "https://learn.microsoft.com/analysis-services/tom/table-partitions?view=asallproducts-allversions"

        t = self.model.Tables[table_name]
        p = t.Partitions[partition_name]

        ht = self.is_hybrid_table(table_name=table_name)

        if not ht:
            raise ValueError(
                f"{icons.red_dot} The `data coverage definition <https://learn.microsoft.com/analysis-services/tom/table-partitions?view=asallproducts-allversions>`_ property is only applicable to `hybrid tables <https://learn.microsoft.com/power-bi/connect-data/service-dataset-modes-understand#hybrid-tables>`_. See the documentation: {doc}."
            )
        if p.Mode != TOM.ModeType.DirectQuery:
            raise ValueError(
                f"{icons.red_dot} The `data coverage definition <https://learn.microsoft.com/analysis-services/tom/table-partitions?view=asallproducts-allversions>`_ property is only applicable to the DirectQuery partition of a `hybrid table <https://learn.microsoft.com/power-bi/connect-data/service-dataset-modes-understand#hybrid-tables>`_. See the documentation: {doc}."
            )

        dcd = TOM.DataCoverageDefinition()
        dcd.Expression = expression
        p.DataCoverageDefinition = dcd

    def set_encoding_hint(self, table_name: str, column_name: str, value: str):
        """
        Sets the `encoding hint <https://learn.microsoft.com/dotnet/api/microsoft.analysisservices.tabular.encodinghinttype?view=analysisservices-dotnet>`_ for a column.

        Parameters
        ----------
        table_name : str
            Name of the table.
        column_name : str
            Name of the column.
        value : str
            Encoding hint value.
            `Encoding hint valid values <https://learn.microsoft.com/dotnet/api/microsoft.analysisservices.tabular.encodinghinttype?view=analysisservices-dotnet>`_
        """
        import Microsoft.AnalysisServices.Tabular as TOM
        import System

        values = ["Default", "Hash", "Value"]
        value = value.capitalize()

        if value not in values:
            raise ValueError(
                f"{icons.red_dot} Invalid encoding hint value. Please choose from these options: {values}."
            )

        self.model.Tables[table_name].Columns[column_name].EncodingHint = (
            System.Enum.Parse(TOM.EncodingHintType, value)
        )

    def set_data_type(self, table_name: str, column_name: str, value: str):
        """
        Sets the `data type <https://learn.microsoft.com/dotnet/api/microsoft.analysisservices.datatype?view=analysisservices-dotnet>`_ for a column.

        Parameters
        ----------
        table_name : str
            Name of the table.
        column_name : str
            Name of the column.
        value : str
            The data type.
            `Data type valid values <https://learn.microsoft.com/dotnet/api/microsoft.analysisservices.datatype?view=analysisservices-dotnet>`_
        """
        import Microsoft.AnalysisServices.Tabular as TOM
        import System

        values = [
            "Binary",
            "Boolean",
            "DateTime",
            "Decimal",
            "Double",
            "Int64",
            "String",
        ]

        value = value.replace(" ", "").capitalize()
        if value == "Datetime":
            value = "DateTime"
        elif value.startswith("Int"):
            value = "Int64"
        elif value.startswith("Bool"):
            value = "Boolean"

        if value not in values:
            raise ValueError(
                f"{icons.red_dot} Invalid data type. Please choose from these options: {values}."
            )

        self.model.Tables[table_name].Columns[column_name].DataType = System.Enum.Parse(
            TOM.DataType, value
        )

    def add_time_intelligence(
        self, measure_name: str, date_table: str, time_intel: Union[str, List[str]]
    ):
        """
        Adds time intelligence measures

        Parameters
        ----------
        measure_name : str
            Name of the measure
        date_table : str
            Name of the date table.
        time_intel : str, List[str]
            Time intelligence measures to create (i.e. MTD, YTD, QTD).
        """

        table_name = None
        time_intel_options = ["MTD", "QTD", "YTD"]

        if isinstance(time_intel, str):
            time_intel = [time_intel]

        # Validate time intelligence variations
        for t in time_intel:
            t = t.capitalize()
            if t not in [time_intel_options]:
                raise ValueError(
                    f"{icons.red_dot} The '{t}' time intelligence variation is not supported. Valid options: {time_intel_options}."
                )

        # Validate measure and extract table name
        matching_measures = [
            m.Parent.Name for m in self.all_measures() if m.Name == measure_name
        ]

        if table_name is None:
            raise ValueError(
                f"{icons.red_dot} The '{measure_name}' is not a valid measure in the '{self._dataset_name}' semantic model within the '{self._workspace_name}' workspace."
            )

        table_name = matching_measures[0]
        # Validate date table
        if not self.is_date_table(date_table):
            raise ValueError(
                f"{icons.red_dot} The '{date_table}' table is not a valid date table in the '{self._dataset_name}' wemantic model within the '{self._workspace_name}' workspace."
            )

        # Extract date key from date table
        matching_columns = [
            c.Name
            for c in self.all_columns()
            if c.Parent.Name == date_table and c.IsKey
        ]

        if not matching_columns:
            raise ValueError(
                f"{icons.red_dot} The '{date_table}' table does not have a date key column in the '{self._dataset_name}' semantic model within the '{self._workspace_name}' workspace."
            )

        date_key = matching_columns[0]

        # Create the new time intelligence measures
        for t in time_intel:
            expr = f"CALCULATE([{measure_name}],DATES{t}('{date_table}'[{date_key}]))"
            new_meas_name = f"{measure_name} {t}"
            self.add_measure(
                table_name=table_name,
                measure_name=new_meas_name,
                expression=expr,
            )

    def update_m_partition(
        self,
        table_name: str,
        partition_name: str,
        expression: Optional[str] = None,
        mode: Optional[str] = None,
        description: Optional[str] = None,
    ):
        """
        Updates an M partition for a table within a semantic model.

        Parameters
        ----------
        table_name : str
            Name of the table.
        partition_name : str
            Name of the partition.
        expression : str, default=None
            The `M expression <https://learn.microsoft.com/dotnet/api/microsoft.analysisservices.tabular.mpartitionsource.expression?view=analysisservices-dotnet>`_ containing the logic for the partition.
            Defaults to None which keeps the existing setting.
        mode : str, default=None
            The query `mode <https://learn.microsoft.com/dotnet/api/microsoft.analysisservices.tabular.modetype?view=analysisservices-dotnet>`_ of the partition.
            Defaults to None which keeps the existing setting.
        description : str, default=None
            The description of the partition.
            Defaults to None which keeps the existing setting.
        """

        import Microsoft.AnalysisServices.Tabular as TOM
        import System

        p = self.model.Tables[table_name].Partitions[partition_name]
        if p.SourceType != TOM.PartitionSourceType.M:
            raise ValueError(
                f"{icons.red_dot} Invalid partition source type. This function is only for M partitions."
            )
        if expression is not None:
            p.Source.Expression = expression
        if mode is not None:
            p.Mode = System.Enum.Parse(TOM.ModeType, mode)
        if description is not None:
            p.Description = description

    def update_measure(
        self,
        measure_name: str,
        expression: Optional[str] = None,
        format_string: Optional[str] = None,
        hidden: Optional[bool] = None,
        description: Optional[str] = None,
        display_folder: Optional[str] = None,
        format_string_expression: Optional[str] = None,
    ):
        """
        Updates a measure within a semantic model.

        Parameters
        ----------
        measure_name : str
            Name of the measure.
        expression : str, default=None
            DAX expression of the measure.
            Defaults to None which keeps the existing setting.
        format_string : str, default=None
            Format string of the measure.
            Defaults to None which keeps the existing setting.
        hidden : bool, default=None
            Whether the measure will be hidden or visible.
            Defaults to None which keeps the existing setting.
        description : str, default=None
            A description of the measure.
            Defaults to None which keeps the existing setting.
        display_folder : str, default=None
            The display folder in which the measure will reside.
            Defaults to None which keeps the existing setting.
        format_string_expression : str, default=None
            The format string expression for the calculation item.
            Defaults to None which keeps the existing setting.
        """

        table_name = next(
            m.Parent.Name for m in self.all_measures() if m.Name == measure_name
        )
        m = self.model.Tables[table_name].Measures[measure_name]
        if expression is not None:
            m.Expression = expression
        if format_string is not None:
            m.FormatString = format_string
        if hidden is not None:
            m.IsHidden = hidden
        if description is not None:
            m.Description = description
        if display_folder is not None:
            m.DisplayFolder = display_folder
        if format_string_expression is not None:
            fsd = TOM.FormatStringDefinition()
            fsd.Expression = format_string_expression
            m.FormatStringDefinition = fsd

    def update_column(
        self,
        table_name: str,
        column_name: str,
        source_column: Optional[str] = None,
        data_type: Optional[str] = None,
        expression: Optional[str] = None,
        format_string: Optional[str] = None,
        hidden: Optional[bool] = None,
        description: Optional[str] = None,
        display_folder: Optional[str] = None,
        data_category: Optional[str] = None,
        key: Optional[bool] = None,
        summarize_by: Optional[str] = None,
        is_nullable: Optional[bool] = None,
        is_available_in_mdx: Optional[bool] = None,
    ):
        """
        Updates a column within a semantic model.

        Parameters
        ----------
        table_name : str
            Name of the table in which the column exists.
        column_name : str
            Name of the column.
        source_column : str, default=None
            The source column for the column (for data columns only).
            Defaults to None which keeps the existing setting.
        data_type : str, default=None
            The data type of the column.
            Defaults to None which keeps the existing setting.
        expression : str, default=None
            The DAX expression of the column (for calculated columns only).
            Defaults to None which keeps the existing setting.
        format_string : str, default=None
            Format string of the column.
            Defaults to None which keeps the existing setting.
        hidden : bool, default=None
            Whether the column will be hidden or visible.
            Defaults to None which keeps the existing setting.
        description : str, default=None
            A description of the column.
            Defaults to None which keeps the existing setting.
        display_folder : str, default=None
            The display folder in which the column will reside.
            Defaults to None which keeps the existing setting.
        data_category : str, default=None
            The data category of the column.
            Defaults to None which keeps the existing setting.
        key : bool, default=False
            Marks the column as the primary key of the table.
            Defaults to None which keeps the existing setting.
        summarize_by : str, default=None
            Sets the value for the Summarize By property of the column.
            Defaults to None which keeps the existing setting.
        is_nullable : bool, default=None
            If False, the column cannot contain nulls. Even if True, it may still not allow nulls if it's a key column.
        is_available_in_mdx : bool, default=None
            A boolean value that indicates whether the column can be excluded from usage in MDX query tools. False if the column can be excluded from usage in MDX query tools; otherwise true.
        """

        import Microsoft.AnalysisServices.Tabular as TOM
        import System

        c = self.model.Tables[table_name].Columns[column_name]
        if c.Type == TOM.ColumnType.Data:
            if source_column is not None:
                c.SourceColumn = source_column
        if c.Type == TOM.ColumnType.Calculated:
            if expression is not None:
                c.Expression = expression
        if data_type is not None:
            c.DataType = System.Enum.Parse(TOM.DataType, data_type)
        if format_string is not None:
            c.FormatString = format_string
        if hidden is not None:
            c.IsHidden = hidden
        if description is not None:
            c.Description = description
        if display_folder is not None:
            c.DisplayFolder = display_folder
        if key is not None:
            c.IsKey = key
        if data_category is not None:
            c.DataCategory = data_category
        if summarize_by is not None:
            c.SummarizeBy = System.Enum.Parse(TOM.AggregateFunction, summarize_by)
        if is_nullable is not None:
            c.IsNullable = is_nullable
        if is_available_in_mdx is not None:
            c.IsAvailableInMDX = is_available_in_mdx

    def update_role(
        self,
        role_name: str,
        model_permission: Optional[str] = None,
        description: Optional[str] = None,
    ):
        """
        Updates a role within a semantic model.

        Parameters
        ----------
        role_name : str
            Name of the role.
        model_permission : str, default=None
            The model permission for the role.
            Defaults to None which keeps the existing setting.
        description : str, default=None
            The description of the role.
            Defaults to None which keeps the existing setting.
        """

        import Microsoft.AnalysisServices.Tabular as TOM
        import System

        obj = self.model.Roles[role_name]

        if model_permission is not None:
            obj.ModelPermission = System.Enum.Parse(
                TOM.ModelPermission, model_permission
            )
        if description is not None:
            obj.Description = description

    def update_calculation_item(
        self,
        table_name: str,
        calculation_item_name: str,
        expression: Optional[str] = None,
        ordinal: Optional[int] = None,
        description: Optional[str] = None,
        format_string_expression: Optional[str] = None,
    ):
        """
        Updates a calculation item within a semantic model.

        Parameters
        ----------
        table_name : str
            Name of the calculation group (table).
        calculation_item_name : str
            Name of the calculation item.
        expression : str, default=None
            The DAX expression of the calculation item.
            Defaults to None which keeps the existing setting.
        ordinal : int, default=None
            The ordinal of the calculation item.
            Defaults to None which keeps the existing setting.
        description : str, default=None
            The description of the role.
            Defaults to None which keeps the existing setting.
        format_string_expression : str, default=None
            The format string expression for the calculation item.
            Defaults to None which keeps the existing setting.
        """

        obj = self.model.Tables[table_name].CalculationGroup.CalculationItems[
            calculation_item_name
        ]

        if expression is not None:
            obj.Expression = expression
        if format_string_expression is not None:
            fsd = TOM.FormatStringDefinition()
            fsd.Expression = format_string_expression
            obj.FormatStringDefinition.Expression = fsd
        if ordinal is not None:
            obj.Ordinal = ordinal
        if description is not None:
            obj.Description = description

    def set_sort_by_column(
        self, table_name: str, column_name: str, sort_by_column: str
    ):
        """
        Sets the sort by column for a column in a semantic model.

        Parameters
        ----------
        table_name : str
            Name of the table.
        column_name : str
            Name of the column.
        sort_by_column : str
            Name of the column to use for sorting. Must be of integer (Int64) data type.
        """

        sbc = self.model.Tables[table_name].Columns[sort_by_column]
        self.model.Tables[table_name].Columns[column_name].SortByColumn = sbc

    def remove_sort_by_column(self, table_name: str, column_name: str):
        """
        Removes the sort by column for a column in a semantic model.

        Parameters
        ----------
        table_name : str
            Name of the table.
        column_name : str
            Name of the column.
        """

        self.model.Tables[table_name].Columns[column_name].SortByColumn = None

    def is_calculated_column(self, table_name: str, column_name: str):
        """
        Identifies if a column is a calculated column.

        Parameters
        ----------
        table_name : str
            Name of the table in which the column resides.
        column_name : str
            Name of the column.

        Returns
        -------
        bool
            A boolean value indicating whether the column is a calculated column.
        """

        import Microsoft.AnalysisServices.Tabular as TOM

        c = self.model.Tables[table_name].Columns[column_name]
        return c.Type == TOM.ColumnType.Calculated

    def is_calculated_table(self, table_name: str):
        """
        Identifies if a table is a calculated table.

        Parameters
        ----------
        table_name : str
            Name of the table.

        Returns
        -------
        bool
            A boolean value indicating whether the table is a calculated table.
        """

        import Microsoft.AnalysisServices.Tabular as TOM

        isCalcTable = False
        t = self.model.Tables[table_name]
        if t.ObjectType == TOM.ObjectType.Table:
            if any(
                p.SourceType == TOM.PartitionSourceType.Calculated for p in t.Partitions
            ):
                isCalcTable = True
        return isCalcTable

    def update_lineage_tags(self):
        """
        Adds lineage and source lineage tags for relevant semantic model objects if they do not exist. Also updates schema name for Direct Lake (entity) partitions.
        """

        import Microsoft.AnalysisServices.Tabular as TOM

        for t in self.model.Tables:
            if len(t.LineageTag) == 0:
                t.LineageTag = generate_guid()
            if len(t.SourceLineageTag) == 0:
                if next(p.Mode for p in t.Partitions) == TOM.ModeType.DirectLake:
                    partition_name = next(p.Name for p in t.Partitions)
                    entity_name = t.Partitions[partition_name].Source.EntityName
                    schema_name = t.Partitions[partition_name].Source.SchemaName

                    # Update schema name and source lineage tag for DL (entity) partitions
                    if len(schema_name) == 0:
                        schema_name = icons.default_schema
                        t.Partitions[partition_name].Source.SchemaName = (
                            icons.default_schema
                        )
                    t.SourceLineageTag = f"[{schema_name}].[{entity_name}]"
        for c in self.all_columns():
            if len(c.LineageTag) == 0:
                c.LineageTag = generate_guid()
        for m in self.all_measures():
            if len(m.LineageTag) == 0:
                m.LineageTag = generate_guid()
        for h in self.all_hierarchies():
            if len(h.LineageTag) == 0:
                h.LineageTag = generate_guid()
        for lvl in self.all_levels():
            if len(lvl.LineageTag) == 0:
                lvl.LineageTag = generate_guid()
        for e in self.model.Expressions:
            if len(e.LineageTag) == 0:
                e.LineageTag = generate_guid()

    def add_changed_property(self, object, property: str):
        """
        Adds a `ChangedProperty <https://learn.microsoft.com/dotnet/api/microsoft.analysisservices.tabular.changedproperty.property?view=analysisservices-dotnet#microsoft-analysisservices-tabular-changedproperty-property>`_ property to a semantic model object. Only adds the property if it does not already exist for the object.

        Parameters
        ----------
        object : TOM Object
            The TOM object within the semantic model.
        property : str
            The property to set (i.e. 'Name', 'DataType').
        """

        import Microsoft.AnalysisServices.Tabular as TOM

        # Only add the property if it does not already exist for that object
        if not any(c.Property == property for c in object.ChangedProperties):
            cp = TOM.ChangedProperty()
            cp.Property = property
            object.ChangedProperties.Add(cp)

    def remove_changed_property(self, object, property: str):
        """
        Removes a `ChangedProperty <https://learn.microsoft.com/dotnet/api/microsoft.analysisservices.tabular.changedproperty.property?view=analysisservices-dotnet#microsoft-analysisservices-tabular-changedproperty-property>`_ property to a semantic model object. Only adds the property if it does not already exist for the object.

        Parameters
        ----------
        object : TOM Object
            The TOM object within the semantic model.
        property : str
            The property to set (i.e. 'Name', 'DataType').
        """

        for cp in object.ChangedProperties:
            if cp.Property == property:
                object.ChangedProperties.Remove(cp)

    def generate_measure_descriptions(
        self,
        measure_name: Optional[str | List[str]] = None,
        max_batch_size: Optional[int] = 5,
    ) -> pd.DataFrame:
        """
        Auto-generates descriptions for measures using an LLM. This function requires a paid F-sku (Fabric) of F64 or higher.
        Setting the 'readonly' parameter in connect_semantic_model to True will allow you to see the auto-generated descriptions in a dataframe. Setting the 'readonly' parameter
        to False will update the descriptions for the measures within the 'measure_name' parameter.

        Parameters
        ----------
        measure_name : str | List[str], default=None
            The measure name (or a list of measure names).
            Defaults to None which generates descriptions for all measures in the semantic model.
        max_batch_size : int, default=5
            Sets the max batch size for each API call.

        Returns
        -------
        pandas.DataFrame
            A pandas dataframe showing the updated measure(s) and their new description(s).
        """
        icons.sll_tags.append("GenerateMeasureDescriptions")

        df = pd.DataFrame(
            columns=["Table Name", "Measure Name", "Expression", "Description"]
        )
        data = []

        # import concurrent.futures
        if measure_name is None:
            measure_name = [m.Name for m in self.all_measures()]

        if isinstance(measure_name, str):
            measure_name = [measure_name]

        if len(measure_name) > max_batch_size:
            measure_lists = [
                measure_name[i : i + max_batch_size]
                for i in range(0, len(measure_name), max_batch_size)
            ]
        else:
            measure_lists = [measure_name]

        # Each API call can have a max of 5 measures
        for measure_list in measure_lists:
            payload = {
                "scenarioDefinition": {
                    "generateModelItemDescriptions": {
                        "modelItems": [],
                    },
                },
                "workspaceId": self._workspace_id,
                "artifactInfo": {"artifactType": "SemanticModel"},
            }
            for m_name in measure_list:
                expr, t_name = next(
                    (ms.Expression, ms.Parent.Name)
                    for ms in self.all_measures()
                    if ms.Name == m_name
                )
                if t_name is None:
                    raise ValueError(
                        f"{icons.red_dot} The '{m_name}' measure does not exist in the '{self._dataset_name}' semantic model within the '{self._workspace_name}' workspace."
                    )

                new_item = {
                    "urn": m_name,
                    "type": 1,
                    "name": m_name,
                    "expression": expr,
                }
                payload["scenarioDefinition"]["generateModelItemDescriptions"][
                    "modelItems"
                ].append(new_item)

            response = _base_api(
                request="/explore/v202304/nl2nl/completions",
                method="post",
                payload=payload,
            )

            for item in response.json().get("modelItems", []):
                ms_name = item["urn"]
                if ms_name.startswith("urn: "):
                    ms_name = ms_name[5:]
                desc = item.get("description")
                (table_name, expr) = next(
                    (m.Parent.Name, m.Expression)
                    for m in self.all_measures()
                    if m.Name == ms_name
                )
                self.model.Tables[table_name].Measures[ms_name].Description = desc

                # Collect new descriptions in a dataframe
                new_data = {
                    "Table Name": table_name,
                    "Measure Name": ms_name,
                    "Expression": expr,
                    "Description": desc,
                }

                data.append(new_data)

        if data:
            df = pd.concat([df, pd.DataFrame(data)], ignore_index=True)

        return df

        # def process_measure(m):
        #     table_name = m.Parent.Name
        #     m_name = m.Name
        #     m_name_fixed = "1"
        #     expr = m.Expression
        #     if measure_name is None or m_name in measure_name:
        #         payload = {
        #             "scenarioDefinition": {
        #                 "generateModelItemDescriptions": {
        #                     "modelItems": [
        #                         {
        #                             "urn": f"modelobject://Table/{table_name}/Measure/{m_name_fixed}",
        #                             "type": 1,
        #                             "name": m_name,
        #                             "expression": expr,
        #                         }
        #                     ]
        #                 }
        #             },
        #             "workspaceId": workspace_id,
        #             "artifactInfo": {"artifactType": "SemanticModel"},
        #         }

        #         response = client.post(
        #             "/explore/v202304/nl2nl/completions", json=payload
        #         )
        #         if response.status_code != 200:
        #             raise FabricHTTPException(response)

        #         desc = response.json()["modelItems"][0]["description"]
        #         m.Description = desc

        # with concurrent.futures.ThreadPoolExecutor() as executor:
        #     executor.map(process_measure, self.all_measures())

    def set_value_filter_behavior(self, value_filter_behavior: str = "Automatic"):
        """
        Sets the `Value Filter Behavior <https://learn.microsoft.com/power-bi/transform-model/value-filter-behavior>`_ property for the semantic model.

        Parameters
        ----------
        value_filter_behavior : str , default="Automatic"
            Determines value filter behavior for SummarizeColumns. Valid options: 'Automatic', 'Independent', 'Coalesced'.
        """

        import Microsoft.AnalysisServices.Tabular as TOM
        import System

        value_filter_behavior = value_filter_behavior.capitalize()
        min_compat = 1606

        if self.model.Model.Database.CompatibilityLevel < min_compat:
            self.model.Model.Database.CompatibilityLevel = min_compat

        self.model.ValueFilterBehavior = System.Enum.Parse(
            TOM.ValueFilterBehaviorType, value_filter_behavior
        )

    def add_role_member(self, role_name: str, member: str | List[str]):
        """
        Adds an external model role member (AzureAD) to a role.

        Parameters
        ----------
        role_name : str
            The role name.
        member : str | List[str]
            The email address(es) of the member(s) to add.
        """

        import Microsoft.AnalysisServices.Tabular as TOM

        if isinstance(member, str):
            member = [member]

        role = self.model.Roles[role_name]
        current_members = [m.MemberName for m in role.Members]

        for m in member:
            if m not in current_members:
                rm = TOM.ExternalModelRoleMember()
                rm.IdentityProvider = "AzureAD"
                rm.MemberName = m
                role.Members.Add(rm)
                print(
                    f"{icons.green_dot} '{m}' has been added as a member of the '{role_name}' role."
                )
            else:
                print(
                    f"{icons.yellow_dot} '{m}' is already a member in the '{role_name}' role."
                )

    def remove_role_member(self, role_name: str, member: str | List[str]):
        """
        Removes an external model role member (AzureAD) from a role.

        Parameters
        ----------
        role_name : str
            The role name.
        member : str | List[str]
            The email address(es) of the member(s) to remove.
        """

        if isinstance(member, str):
            member = [member]

        role = self.model.Roles[role_name]
        current_members = {m.MemberName: m.Name for m in role.Members}
        for m in member:
            name = current_members.get(m)
            if name is not None:
                role.Members.Remove(role.Members[name])
                print(
                    f"{icons.green_dot} The '{m}' member has been removed from the '{role_name}' role."
                )
            else:
                print(
                    f"{icons.yellow_dot} '{m}' is not a member of the '{role_name}' role."
                )

    def get_bim(self) -> dict:
        """
        Retrieves the .bim file for the semantic model.

        Returns
        -------
        dict
            The .bim file.
        """

        import Microsoft.AnalysisServices.Tabular as TOM

        bim = (
            json.loads(TOM.JsonScripter.ScriptCreate(self.model.Database))
            .get("create")
            .get("database")
        )

        return bim

    def _reduce_model(self, perspective_name: str):
        """
        Reduces a model's objects based on a perspective. Adds the dependent objects within a perspective to that perspective.
        """

        import Microsoft.AnalysisServices.Tabular as TOM
        from sempy_labs._model_dependencies import get_model_calc_dependencies

        fabric.refresh_tom_cache(workspace=self._workspace_id)
        dfP = fabric.list_perspectives(
            dataset=self._dataset_id, workspace=self._workspace_id
        )
        dfP = dfP[dfP["Perspective Name"] == perspective_name]
        if dfP.empty:
            raise ValueError(
                f"{icons.red_dot} The '{perspective_name}' is not a valid perspective in the '{self._dataset_name}' semantic model within the '{self._workspace_name}' workspace."
            )

        dep = get_model_calc_dependencies(
            dataset=self._dataset_id, workspace=self._workspace_id
        )
        dep_filt = dep[
            dep["Object Type"].isin(
                [
                    "Rows Allowed",
                    "Measure",
                    "Calc Item",
                    "Calc Column",
                    "Calc Table",
                    "Hierarchy",
                ]
            )
        ]

        tables = dfP[dfP["Object Type"] == "Table"]["Table Name"].tolist()
        measures = dfP[dfP["Object Type"] == "Measure"]["Object Name"].tolist()
        columns = dfP[dfP["Object Type"] == "Column"][["Table Name", "Object Name"]]
        cols = [
            f"'{row[0]}'[{row[1]}]"
            for row in columns.itertuples(index=False, name=None)
        ]
        hierarchies = dfP[dfP["Object Type"] == "Hierarchy"][
            ["Table Name", "Object Name"]
        ]
        hier = [
            f"'{row[0]}'[{row[1]}]"
            for row in hierarchies.itertuples(index=False, name=None)
        ]
        filt = dep_filt[
            (dep_filt["Object Type"].isin(["Rows Allowed", "Calc Item"]))
            | (dep_filt["Object Type"] == "Measure")
            & (dep_filt["Object Name"].isin(measures))
            | (dep_filt["Object Type"] == "Calc Table")
            & (dep_filt["Object Name"].isin(tables))
            | (
                (dep_filt["Object Type"].isin(["Calc Column"]))
                & (
                    dep_filt.apply(
                        lambda row: f"'{row['Table Name']}'[{row['Object Name']}]",
                        axis=1,
                    ).isin(cols)
                )
            )
            | (
                (dep_filt["Object Type"].isin(["Hierarchy"]))
                & (
                    dep_filt.apply(
                        lambda row: f"'{row['Table Name']}'[{row['Object Name']}]",
                        axis=1,
                    ).isin(hier)
                )
            )
        ]

        result_df = pd.DataFrame(columns=["Table Name", "Object Name", "Object Type"])

        for _, r in filt.iterrows():
            added = False
            obj_type = r["Referenced Object Type"]
            table_name = r["Referenced Table"]
            object_name = r["Referenced Object"]
            if obj_type in ["Column", "Attribute Hierarchy"]:
                obj = self.model.Tables[table_name].Columns[object_name]
                if not self.in_perspective(
                    object=obj, perspective_name=perspective_name
                ):
                    self.add_to_perspective(
                        object=obj, perspective_name=perspective_name, include_all=False
                    )
                    added = True
            elif obj_type == "Measure":
                obj = self.model.Tables[table_name].Measures[object_name]
                if not self.in_perspective(
                    object=obj, perspective_name=perspective_name
                ):
                    self.add_to_perspective(
                        object=obj, perspective_name=perspective_name, include_all=False
                    )
                    added = True
            elif obj_type == "Table":
                obj = self.model.Tables[table_name]
                if not self.in_perspective(
                    object=obj, perspective_name=perspective_name
                ):
                    self.add_to_perspective(
                        object=obj, perspective_name=perspective_name, include_all=False
                    )
                    added = True
            if added:
                new_data = {
                    "Table Name": table_name,
                    "Object Name": object_name,
                    "Object Type": obj_type,
                }

                result_df = pd.concat(
                    [result_df, pd.DataFrame(new_data, index=[0])], ignore_index=True
                )

        # Reduce model...

        # Remove unnecessary relationships
        for r in self.model.Relationships:
            if (
                not self.in_perspective(
                    object=r.FromTable, perspective_name=perspective_name
                )
            ) or (
                not self.in_perspective(
                    object=r.ToTable, perspective_name=perspective_name
                )
            ):
                self.remove_object(object=r)

        # Ensure relationships in reduced model have base columns
        for r in self.model.Relationships:
            if not self.in_perspective(r.FromColumn, perspective_name=perspective_name):
                self.add_to_perspective(
                    object=r.FromColumn, perspective_name=perspective_name
                )
            if not self.in_perspective(r.ToColumn, perspective_name=perspective_name):
                self.add_to_perspective(
                    object=r.ToColumn, perspective_name=perspective_name
                )

        # Remove objects not in the perspective
        for t in self.model.Tables:
            if not self.in_perspective(object=t, perspective_name=perspective_name):
                self.remove_object(object=t)
            else:
                for attr in ["Columns", "Measures", "Hierarchies"]:
                    for obj in getattr(t, attr):
                        if attr == "Columns" and obj.Type == TOM.ColumnType.RowNumber:
                            pass
                        elif not self.in_perspective(
                            object=obj, perspective_name=perspective_name
                        ):
                            self.remove_object(object=obj)

        # Return the objects added to the perspective based on dependencies
        return result_df.drop_duplicates()

    def close(self):

        if not self._readonly and self.model is not None:

            import Microsoft.AnalysisServices.Tabular as TOM

            # ChangedProperty logic (min compat level is 1567) https://learn.microsoft.com/dotnet/api/microsoft.analysisservices.tabular.changedproperty?view=analysisservices-dotnet
            if self.model.Model.Database.CompatibilityLevel >= 1567:
                for t in self.model.Tables:
                    if any(
                        p.SourceType == TOM.PartitionSourceType.Entity
                        for p in t.Partitions
                    ):
                        if t.LineageTag in list(self._table_map.keys()):
                            if self._table_map.get(t.LineageTag) != t.Name:
                                self.add_changed_property(object=t, property="Name")

                for c in self.all_columns():
                    if c.LineageTag in list(self._column_map.keys()):
                        if any(
                            p.SourceType == TOM.PartitionSourceType.Entity
                            for p in c.Parent.Partitions
                        ):
                            if self._column_map.get(c.LineageTag)[0] != c.Name:
                                self.add_changed_property(object=c, property="Name")
                        if self._column_map.get(c.LineageTag)[1] != c.DataType:
                            self.add_changed_property(object=c, property="DataType")

            # SLL Tags
            tags = [f"{icons.sll_prefix}{a}" for a in icons.sll_tags]
            tags.append("SLL")

            if not any(a.Name == icons.sll_ann_name for a in self.model.Annotations):
                ann_list = _make_list_unique(tags)
                new_ann_value = str(ann_list).replace("'", '"')
                self.set_annotation(
                    object=self.model, name=icons.sll_ann_name, value=new_ann_value
                )
            else:
                try:
                    ann_value = self.get_annotation_value(
                        object=self.model, name=icons.sll_ann_name
                    )
                    ann_list = ast.literal_eval(ann_value)
                    ann_list += tags
                    ann_list = _make_list_unique(ann_list)
                    new_ann_value = str(ann_list).replace("'", '"')
                    self.set_annotation(
                        object=self.model, name=icons.sll_ann_name, value=new_ann_value
                    )
                except Exception:
                    pass

            self.model.SaveChanges()

            if len(self._tables_added) > 0:
                refresh_semantic_model(
                    dataset=self._dataset_id,
                    tables=self._tables_added,
                    workspace=self._workspace_id,
                )
            self.model = None

        self._tom_server.Dispose()


@log
@contextmanager
def connect_semantic_model(
    dataset: str | UUID,
    readonly: bool = True,
    workspace: Optional[str | UUID] = None,
) -> Iterator[TOMWrapper]:
    """
    Connects to the Tabular Object Model (TOM) within a semantic model.

    Service Principal Authentication is supported (see `here <https://github.com/microsoft/semantic-link-labs/blob/main/notebooks/Service%20Principal.ipynb>`_ for examples).

    Parameters
    ----------
    dataset : str | uuid.UUID
        Name or ID of the semantic model.
    readonly: bool, default=True
        Whether the connection is read-only or read/write. Setting this to False enables read/write which saves the changes made back to the server.
    workspace : str | uuid.UUID, default=None
        The Fabric workspace name or ID. Also supports Azure Analysis Services (Service Principal Authentication required).
        If connecting to Azure Analysis Services, enter the workspace parameter in the following format: 'asazure://<region>.asazure.windows.net/<server_name>'.
        Defaults to None which resolves to the workspace of the attached lakehouse
        or if no lakehouse attached, resolves to the workspace of the notebook.

    Returns
    -------
    typing.Iterator[TOMWrapper]
        A connection to the semantic model's Tabular Object Model.
    """

    # initialize .NET to make sure System and Microsoft.AnalysisServices.Tabular is defined
    sempy.fabric._client._utils._init_analysis_services()

    tw = TOMWrapper(
        dataset=dataset,
        workspace=workspace,
        readonly=readonly,
    )
    try:
        yield tw
    finally:
        tw.close()<|MERGE_RESOLUTION|>--- conflicted
+++ resolved
@@ -84,11 +84,7 @@
         # No token provider (standard authentication)
         if self._token_provider is None:
             self._tom_server = fabric.create_tom_server(
-<<<<<<< HEAD
-                readonly=readonly, workspace=workspace_id, dataset=dataset_name
-=======
                 dataset=dataset, readonly=readonly, workspace=workspace_id
->>>>>>> 3acc1e64
             )
         # Service Principal Authentication for Azure AS via token provider
         elif self._is_azure_as:
