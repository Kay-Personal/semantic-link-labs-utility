--- conflicted
+++ resolved
@@ -5,11 +5,8 @@
 from datetime import datetime
 from sempy_labs._helper_functions import (
     format_dax_object_name,
-<<<<<<< HEAD
     generate_guid,
-=======
     make_list_unique,
->>>>>>> fdabf2b9
 )
 from sempy_labs._list_functions import list_relationships
 from sempy_labs._refresh_semantic_model import refresh_semantic_model
@@ -18,11 +15,8 @@
 from typing import List, Iterator, Optional, Union, TYPE_CHECKING
 from sempy._utils._log import log
 import sempy_labs._icons as icons
-<<<<<<< HEAD
 from sempy.fabric.exceptions import FabricHTTPException
-=======
 import ast
->>>>>>> fdabf2b9
 
 if TYPE_CHECKING:
     import Microsoft.AnalysisServices.Tabular
@@ -4491,7 +4485,6 @@
     def close(self):
 
         if not self._readonly and self.model is not None:
-<<<<<<< HEAD
 
             import Microsoft.AnalysisServices.Tabular as TOM
 
@@ -4514,7 +4507,7 @@
                             self.add_changed_property(object=c, property="Name")
                     if self._column_map.get(c.LineageTag)[1] != c.DataType:
                         self.add_changed_property(object=c, property="DataType")
-=======
+
             ann_name = "PBI_ProTooling"
             tags = [f"{self._sll_prefix}{a}" for a in self._sll_tags]
             tags.append("SLL")
@@ -4539,7 +4532,6 @@
                     )
                 except Exception:
                     pass
->>>>>>> fdabf2b9
 
             self.model.SaveChanges()
 
