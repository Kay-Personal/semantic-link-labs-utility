from typing import Literal
from sempy.fabric._token_provider import TokenProvider
from azure.identity import ClientSecretCredential


class ServicePrincipalTokenProvider(TokenProvider):
    """
    Implementation of the sempy.fabric.TokenProvider to be used with Service Principal.

    For more information on Service Principal check `Application and service principal objects in Microsoft Entra ID <https://learn.microsoft.com/en-us/entra/identity-platform/app-objects-and-service-principals?tabs=browser#service-principal-object>`_
    """

    def __init__(self, credential: ClientSecretCredential):

        self.credential = credential

    @classmethod
    def with_aad_application_key_authentication(
        cls, tenant_id: str, client_id: str, client_secret: str
    ):
        """
        Create the ServicePrincipalTokenProvider with the Service Principal information.

        ***USE THIS ONE ONLY FOR TEST PURPOSE. FOR PRODUCTION WE RECOMMEND CALLING ServicePrincipalTokenProvider.from_key_vault()***

        Parameters
        ----------
        tenant_id : str
            Fabric Tenant ID.
        client_id : str
            Service Principal App Client ID.
        client_secret : str
            Service Principal Secret.

        Returns
        -------
        sempy.fabric.TokenProvider
            Token provider to be used with FabricRestClient or PowerBIRestClient.
        """
        credential = ClientSecretCredential(
            tenant_id=tenant_id, client_id=client_id, client_secret=client_secret
        )

        return cls(credential)

    @classmethod
    def with_azure_key_vault(
        cls,
        key_vault_uri: str,
        key_vault_tenant_id: str,
        key_vault_client_id: str,
        key_vault_client_secret: str,
    ):
        """
        Create the ServicePrincipalTokenProvider providing the information with the Service Principal information.

        For more information on Azure Key Vault check `About Azure Key Vault <https://learn.microsoft.com/en-us/azure/key-vault/general/overview>`_.

        Parameters
        ----------
        key_vault_uri : str
            Azure Key Vault URI.
        key_vault_tenant_id : str,
            Name of the secret in the Key Vault with the Fabric Tenant ID.
        key_vault_client_id : str,
            Name of the secret in the Key Vault with the Service Principal Client ID.
        key_vault_client_secret : str
            Name of the secret in the Key Vault with the Service Principal Client Secret.

        Returns
        -------
        sempy.fabric.TokenProvider
            Token provider to be used with FabricRestClient or PowerBIRestClient.
        """
<<<<<<< HEAD
=======

>>>>>>> 40bae71f
        import notebookutils

        tenant_id = notebookutils.credentials.getSecret(
            key_vault_uri, key_vault_tenant_id
        )
        client_id = notebookutils.credentials.getSecret(
            key_vault_uri, key_vault_client_id
        )
        client_secret = notebookutils.credentials.getSecret(
            key_vault_uri, key_vault_client_secret
        )

        credential = ClientSecretCredential(
            tenant_id=tenant_id, client_id=client_id, client_secret=client_secret
        )

        return cls(credential)

    def __call__(self, audience: Literal["pbi", "storage"] = "pbi") -> str:
        """
        Parameters
        ----------
        audience : Literal["pbi", "storage"] = "pbi") -> str
            Literal if it's for PBI/Fabric API call or OneLake/Storage Account call.
        """
        if audience == "pbi":
            return self.credential.get_token(
                "https://analysis.windows.net/powerbi/api/.default"
            ).token
        elif audience == "storage":
            return self.credential.get_token("https://storage.azure.com/.default").token
        else:
            raise NotImplementedError<|MERGE_RESOLUTION|>--- conflicted
+++ resolved
@@ -72,10 +72,7 @@
         sempy.fabric.TokenProvider
             Token provider to be used with FabricRestClient or PowerBIRestClient.
         """
-<<<<<<< HEAD
-=======
 
->>>>>>> 40bae71f
         import notebookutils
 
         tenant_id = notebookutils.credentials.getSecret(
