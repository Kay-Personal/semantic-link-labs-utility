import sempy.fabric as fabric
from sempy_labs._helper_functions import (
    resolve_workspace_name_and_id,
    create_relationship_name,
    resolve_lakehouse_id,
    resolve_dataset_id,
<<<<<<< HEAD
    pagination,
    lro,
    resolve_item_type,
=======
>>>>>>> d4b5b5e7
    format_dax_object_name,
)
import pandas as pd
from typing import Optional
import sempy_labs._icons as icons
from sempy.fabric.exceptions import FabricHTTPException


def get_object_level_security(
    dataset: str, workspace: Optional[str] = None
) -> pd.DataFrame:
    """
    Shows the object level security for the semantic model.

    Parameters
    ----------
    dataset : str
        Name of the semantic model.
    workspace : str, default=None
        The Fabric workspace name.
        Defaults to None which resolves to the workspace of the attached lakehouse
        or if no lakehouse attached, resolves to the workspace of the notebook.

    Returns
    -------
    pandas.DataFrame
        A pandas dataframe showing the object level security for the semantic model.
    """

    from sempy_labs.tom import connect_semantic_model

    workspace = fabric.resolve_workspace_name(workspace)

    df = pd.DataFrame(columns=["Role Name", "Object Type", "Table Name", "Object Name"])

    with connect_semantic_model(
        dataset=dataset, readonly=True, workspace=workspace
    ) as tom:

        for r in tom.model.Roles:
            for tp in r.TablePermissions:
                if len(tp.FilterExpression) == 0:
                    columnCount = 0
                    try:
                        columnCount = len(tp.ColumnPermissions)
                    except Exception:
                        pass
                    objectType = "Table"
                    if columnCount == 0:
                        new_data = {
                            "Role Name": r.Name,
                            "Object Type": objectType,
                            "Table Name": tp.Name,
                            "Object Name": tp.Name,
                        }
                        df = pd.concat(
                            [df, pd.DataFrame(new_data, index=[0])], ignore_index=True
                        )
                    else:
                        objectType = "Column"
                        for cp in tp.ColumnPermissions:
                            new_data = {
                                "Role Name": r.Name,
                                "Object Type": objectType,
                                "Table Name": tp.Name,
                                "Object Name": cp.Name,
                            }
                            df = pd.concat(
                                [df, pd.DataFrame(new_data, index=[0])],
                                ignore_index=True,
                            )

        return df


def list_tables(
    dataset: str, workspace: Optional[str] = None, extended: Optional[bool] = False
) -> pd.DataFrame:
    """
    Shows a semantic model's tables and their properties.

    Parameters
    ----------
    dataset : str
        Name of the semantic model.
    workspace : str, default=None
        The Fabric workspace name.
        Defaults to None which resolves to the workspace of the attached lakehouse
        or if no lakehouse attached, resolves to the workspace of the notebook.
    extended : bool, default=False
        Adds additional columns including Vertipaq statistics.

    Returns
    -------
    pandas.DataFrame
        A pandas dataframe showing the semantic model's tables and their properties.
    """

    from sempy_labs.tom import connect_semantic_model

    workspace = fabric.resolve_workspace_name(workspace)

    df = pd.DataFrame(
        columns=[
            "Name",
            "Description",
            "Hidden",
            "Data Category",
            "Type",
            "Refresh Policy",
            "Source Expression",
        ]
    )

    with connect_semantic_model(
        dataset=dataset, workspace=workspace, readonly=True
    ) as tom:
        if extended:
            dict_df = fabric.evaluate_dax(
                dataset=dataset,
                workspace=workspace,
                dax_string="""
                EVALUATE SELECTCOLUMNS(FILTER(INFO.STORAGETABLECOLUMNS(), [COLUMN_TYPE] = "BASIC_DATA"),[DIMENSION_NAME],[DICTIONARY_SIZE])
                """,
            )
            dict_sum = dict_df.groupby("[DIMENSION_NAME]")["[DICTIONARY_SIZE]"].sum()
            data = fabric.evaluate_dax(
                dataset=dataset,
                workspace=workspace,
                dax_string="""EVALUATE SELECTCOLUMNS(INFO.STORAGETABLECOLUMNSEGMENTS(),[TABLE_ID],[DIMENSION_NAME],[USED_SIZE])""",
            )
            data_sum = (
                data[
                    ~data["[TABLE_ID]"].str.startswith("R$")
                    & ~data["[TABLE_ID]"].str.startswith("U$")
                    & ~data["[TABLE_ID]"].str.startswith("H$")
                ]
                .groupby("[DIMENSION_NAME]")["[USED_SIZE]"]
                .sum()
            )
            hier_sum = (
                data[data["[TABLE_ID]"].str.startswith("H$")]
                .groupby("[DIMENSION_NAME]")["[USED_SIZE]"]
                .sum()
            )
            rel_sum = (
                data[data["[TABLE_ID]"].str.startswith("R$")]
                .groupby("[DIMENSION_NAME]")["[USED_SIZE]"]
                .sum()
            )
            uh_sum = (
                data[data["[TABLE_ID]"].str.startswith("U$")]
                .groupby("[DIMENSION_NAME]")["[USED_SIZE]"]
                .sum()
            )
            rc = fabric.evaluate_dax(
                dataset=dataset,
                workspace=workspace,
                dax_string="""
                SELECT [DIMENSION_NAME],[ROWS_COUNT] FROM $SYSTEM.DISCOVER_STORAGE_TABLES
                WHERE RIGHT ( LEFT ( TABLE_ID, 2 ), 1 ) <> '$'
            """,
            )

            model_size = (
                dict_sum.sum()
                + data_sum.sum()
                + hier_sum.sum()
                + rel_sum.sum()
                + uh_sum.sum()
            )

        rows = []
        for t in tom.model.Tables:
            t_name = t.Name
            t_type = (
                "Calculation Group"
                if t.CalculationGroup
                else (
                    "Calculated Table"
                    if tom.is_calculated_table(table_name=t.Name)
                    else "Table"
                )
            )
            ref = bool(t.RefreshPolicy)
            ref_se = t.RefreshPolicy.SourceExpression if ref else None

            new_data = {
                "Name": t_name,
                "Description": t.Description,
                "Hidden": t.IsHidden,
                "Data Category": t.DataCategory,
                "Type": t_type,
                "Refresh Policy": ref,
                "Source Expression": ref_se,
            }

            if extended:
                dict_size = dict_sum.get(t_name, 0)
                data_size = data_sum.get(t_name, 0)
                h_size = hier_sum.get(t_name, 0)
                r_size = rel_sum.get(t_name, 0)
                u_size = uh_sum.get(t_name, 0)
                total_size = data_size + dict_size + h_size + r_size + u_size

                new_data.update(
                    {
                        "Row Count": (
                            rc[rc["DIMENSION_NAME"] == t_name]["ROWS_COUNT"].iloc[0]
                            if not rc.empty
                            else 0
                        ),
                        "Total Size": total_size,
                        "Dictionary Size": dict_size,
                        "Data Size": data_size,
                        "Hierarchy Size": h_size,
                        "Relationship Size": r_size,
                        "User Hierarchy Size": u_size,
                        "Partitions": int(len(t.Partitions)),
                        "Columns": sum(
                            1 for c in t.Columns if str(c.Type) != "RowNumber"
                        ),
                        "% DB": round((total_size / model_size) * 100, 2),
                    }
                )

            rows.append(new_data)

        df = pd.DataFrame(rows)

        if extended:
            int_cols = [
                "Row Count",
                "Total Size",
                "Dictionary Size",
                "Data Size",
                "Hierarchy Size",
                "Relationship Size",
                "User Hierarchy Size",
                "Partitions",
                "Columns",
            ]
            df[int_cols] = df[int_cols].astype(int)
            df["% DB"] = df["% DB"].astype(float)

    return df


def list_annotations(dataset: str, workspace: Optional[str] = None) -> pd.DataFrame:
    """
    Shows a semantic model's annotations and their properties.

    Parameters
    ----------
    dataset : str
        Name of the semantic model.
    workspace : str, default=None
        The Fabric workspace name.
        Defaults to None which resolves to the workspace of the attached lakehouse
        or if no lakehouse attached, resolves to the workspace of the notebook.

    Returns
    -------
    pandas.DataFrame
        A pandas dataframe showing the semantic model's annotations and their properties.
    """

    from sempy_labs.tom import connect_semantic_model

    workspace = fabric.resolve_workspace_name(workspace)

    df = pd.DataFrame(
        columns=[
            "Object Name",
            "Parent Object Name",
            "Object Type",
            "Annotation Name",
            "Annotation Value",
        ]
    )

    with connect_semantic_model(
        dataset=dataset, readonly=True, workspace=workspace
    ) as tom:

        mName = tom.model.Name
        for a in tom.model.Annotations:
            objectType = "Model"
            aName = a.Name
            aValue = a.Value
            new_data = {
                "Object Name": mName,
                "Parent Object Name": None,
                "Object Type": objectType,
                "Annotation Name": aName,
                "Annotation Value": aValue,
            }
            df = pd.concat([df, pd.DataFrame(new_data, index=[0])], ignore_index=True)
        for t in tom.model.Tables:
            objectType = "Table"
            tName = t.Name
            for ta in t.Annotations:
                taName = ta.Name
                taValue = ta.Value
                new_data = {
                    "Object Name": tName,
                    "Parent Object Name": mName,
                    "Object Type": objectType,
                    "Annotation Name": taName,
                    "Annotation Value": taValue,
                }
                df = pd.concat(
                    [df, pd.DataFrame(new_data, index=[0])], ignore_index=True
                )
            for p in t.Partitions:
                pName = p.Name
                objectType = "Partition"
                for pa in p.Annotations:
                    paName = pa.Name
                    paValue = pa.Value
                    new_data = {
                        "Object Name": pName,
                        "Parent Object Name": tName,
                        "Object Type": objectType,
                        "Annotation Name": paName,
                        "Annotation Value": paValue,
                    }
                    df = pd.concat(
                        [df, pd.DataFrame(new_data, index=[0])], ignore_index=True
                    )
            for c in t.Columns:
                objectType = "Column"
                cName = c.Name
                for ca in c.Annotations:
                    caName = ca.Name
                    caValue = ca.Value
                    new_data = {
                        "Object Name": cName,
                        "Parent Object Name": tName,
                        "Object Type": objectType,
                        "Annotation Name": caName,
                        "Annotation Value": caValue,
                    }
                    df = pd.concat(
                        [df, pd.DataFrame(new_data, index=[0])], ignore_index=True
                    )
            for ms in t.Measures:
                objectType = "Measure"
                measName = ms.Name
                for ma in ms.Annotations:
                    maName = ma.Name
                    maValue = ma.Value
                    new_data = {
                        "Object Name": measName,
                        "Parent Object Name": tName,
                        "Object Type": objectType,
                        "Annotation Name": maName,
                        "Annotation Value": maValue,
                    }
                    df = pd.concat(
                        [df, pd.DataFrame(new_data, index=[0])], ignore_index=True
                    )
            for h in t.Hierarchies:
                objectType = "Hierarchy"
                hName = h.Name
                for ha in h.Annotations:
                    haName = ha.Name
                    haValue = ha.Value
                    new_data = {
                        "Object Name": hName,
                        "Parent Object Name": tName,
                        "Object Type": objectType,
                        "Annotation Name": haName,
                        "Annotation Value": haValue,
                    }
                    df = pd.concat(
                        [df, pd.DataFrame(new_data, index=[0])], ignore_index=True
                    )
        for d in tom.model.DataSources:
            dName = d.Name
            objectType = "Data Source"
            for da in d.Annotations:
                daName = da.Name
                daValue = da.Value
                new_data = {
                    "Object Name": dName,
                    "Parent Object Name": mName,
                    "Object Type": objectType,
                    "Annotation Name": daName,
                    "Annotation Value": daValue,
                }
                df = pd.concat(
                    [df, pd.DataFrame(new_data, index=[0])], ignore_index=True
                )
        for r in tom.model.Relationships:
            rName = r.Name
            objectType = "Relationship"
            for ra in r.Annotations:
                raName = ra.Name
                raValue = ra.Value
                new_data = {
                    "Object Name": rName,
                    "Parent Object Name": mName,
                    "Object Type": objectType,
                    "Annotation Name": raName,
                    "Annotation Value": raValue,
                }
                df = pd.concat(
                    [df, pd.DataFrame(new_data, index=[0])], ignore_index=True
                )
        for cul in tom.model.Cultures:
            culName = cul.Name
            objectType = "Translation"
            for cula in cul.Annotations:
                culaName = cula.Name
                culaValue = cula.Value
                new_data = {
                    "Object Name": culName,
                    "Parent Object Name": mName,
                    "Object Type": objectType,
                    "Annotation Name": culaName,
                    "Annotation Value": culaValue,
                }
                df = pd.concat(
                    [df, pd.DataFrame(new_data, index=[0])], ignore_index=True
                )
        for e in tom.model.Expressions:
            eName = e.Name
            objectType = "Expression"
            for ea in e.Annotations:
                eaName = ea.Name
                eaValue = ea.Value
                new_data = {
                    "Object Name": eName,
                    "Parent Object Name": mName,
                    "Object Type": objectType,
                    "Annotation Name": eaName,
                    "Annotation Value": eaValue,
                }
                df = pd.concat(
                    [df, pd.DataFrame(new_data, index=[0])], ignore_index=True
                )
        for per in tom.model.Perspectives:
            perName = per.Name
            objectType = "Perspective"
            for pera in per.Annotations:
                peraName = pera.Name
                peraValue = pera.Value
                new_data = {
                    "Object Name": perName,
                    "Parent Object Name": mName,
                    "Object Type": objectType,
                    "Annotation Name": peraName,
                    "Annotation Value": peraValue,
                }
                df = pd.concat(
                    [df, pd.DataFrame(new_data, index=[0])], ignore_index=True
                )
        for rol in tom.model.Roles:
            rolName = rol.Name
            objectType = "Role"
            for rola in rol.Annotations:
                rolaName = rola.Name
                rolaValue = rola.Value
                new_data = {
                    "Object Name": rolName,
                    "Parent Object Name": mName,
                    "Object Type": objectType,
                    "Annotation Name": rolaName,
                    "Annotation Value": rolaValue,
                }
                df = pd.concat(
                    [df, pd.DataFrame(new_data, index=[0])], ignore_index=True
                )

        return df


def list_columns(
    dataset: str,
    workspace: Optional[str] = None,
    lakehouse: Optional[str] = None,
    lakehouse_workspace: Optional[str] = None,
) -> pd.DataFrame:
    """
    Shows a semantic model's columns and their properties.

    Parameters
    ----------
    dataset : str
        Name of the semantic model.
    workspace : str, default=None
        The Fabric workspace name.
        Defaults to None which resolves to the workspace of the attached lakehouse
        or if no lakehouse attached, resolves to the workspace of the notebook.
    lakehouse : str, default=None
        The Fabric lakehouse (for Direct Lake semantic models).
        Defaults to None which resolves to the lakehouse attached to the notebook.
    lakehouse_workspace : str, default=None
        The Fabric workspace used by the lakehouse.
        Defaults to None which resolves to the workspace of the attached lakehouse
        or if no lakehouse attached, resolves to the workspace of the notebook.

    Returns
    -------
    pandas.DataFrame
        A pandas dataframe showing the semantic model's columns and their properties.
    """
    from sempy_labs.directlake._get_directlake_lakehouse import (
        get_direct_lake_lakehouse,
    )
    from pyspark.sql import SparkSession

    workspace = fabric.resolve_workspace_name(workspace)

    dfP = fabric.list_partitions(dataset=dataset, workspace=workspace)

    isDirectLake = any(r["Mode"] == "DirectLake" for i, r in dfP.iterrows())

    dfC = fabric.list_columns(dataset=dataset, workspace=workspace)

    if isDirectLake:
        dfC["Column Cardinality"] = None
        sql_statements = []
        (lakeID, lakeName) = get_direct_lake_lakehouse(
            dataset=dataset,
            workspace=workspace,
            lakehouse=lakehouse,
            lakehouse_workspace=lakehouse_workspace,
        )

        for table_name in dfC["Table Name"].unique():
            print(f"Gathering stats for table: '{table_name}'...")
            query = "SELECT "

            columns_in_table = dfC.loc[
                dfC["Table Name"] == table_name, "Column Name"
            ].unique()

            # Loop through columns within those tables
            for column_name in columns_in_table:
                scName = dfC.loc[
                    (dfC["Table Name"] == table_name)
                    & (dfC["Column Name"] == column_name),
                    "Source",
                ].iloc[0]
                lakeTName = dfC.loc[
                    (dfC["Table Name"] == table_name)
                    & (dfC["Column Name"] == column_name),
                    "Query",
                ].iloc[0]

                # Build the query to be executed dynamically
                query = f"{query}COUNT(DISTINCT({scName})) AS {scName}, "

            query = query[:-2]
            query = f"{query} FROM {lakehouse}.{lakeTName}"
            sql_statements.append((table_name, query))

            spark = SparkSession.builder.getOrCreate()

        for o in sql_statements:
            tName = o[0]
            query = o[1]

            # Run the query
            df = spark.sql(query)

            for column in df.columns:
                x = df.collect()[0][column]
                for i, r in dfC.iterrows():
                    if r["Table Name"] == tName and r["Source"] == column:
                        dfC.at[i, "Column Cardinality"] = x

        # Remove column added temporarily
        dfC.drop(columns=["Query"], inplace=True)

    return dfC


def list_dashboards(workspace: Optional[str] = None) -> pd.DataFrame:
    """
    Shows a list of the dashboards within a workspace.

    Parameters
    ----------
    workspace : str, default=None
        The Fabric workspace name.
        Defaults to None which resolves to the workspace of the attached lakehouse
        or if no lakehouse attached, resolves to the workspace of the notebook.

    Returns
    -------
    pandas.DataFrame
        A pandas dataframe showing the dashboards within a workspace.
    """

    df = pd.DataFrame(
        columns=[
            "Dashboard ID",
            "Dashboard Name",
            "Read Only",
            "Web URL",
            "Embed URL",
            "Data Classification",
            "Users",
            "Subscriptions",
        ]
    )

    if workspace == "None":
        workspace_id = fabric.get_workspace_id()
        workspace = fabric.resovle_workspace_name(workspace_id)
    else:
        workspace_id = fabric.resolve_workspace_id(workspace)

    client = fabric.PowerBIRestClient()
    response = client.get(f"/v1.0/myorg/groups/{workspace_id}/dashboards")
    if response.status_code != 200:
        raise FabricHTTPException(response)

    for v in response.json().get("value", []):
        new_data = {
            "Dashboard ID": v.get("id"),
            "Dashboard Name": v.get("displayName"),
            "Read Only": v.get("isReadOnly"),
            "Web URL": v.get("webUrl"),
            "Embed URL": v.get("embedUrl"),
            "Data Classification": v.get("dataClassification"),
            "Users": [v.get("users")],
            "Subscriptions": [v.get("subscriptions")],
        }
        df = pd.concat([df, pd.DataFrame(new_data, index=[0])], ignore_index=True)

    df["Read Only"] = df["Read Only"].astype(bool)

    return df


def list_lakehouses(workspace: Optional[str] = None) -> pd.DataFrame:
    """
    Shows the lakehouses within a workspace.

    Parameters
    ----------
    workspace : str, default=None
        The Fabric workspace name.
        Defaults to None which resolves to the workspace of the attached lakehouse
        or if no lakehouse attached, resolves to the workspace of the notebook.

    Returns
    -------
    pandas.DataFrame
        A pandas dataframe showing the lakehouses within a workspace.
    """

    df = pd.DataFrame(
        columns=[
            "Lakehouse Name",
            "Lakehouse ID",
            "Description",
            "OneLake Tables Path",
            "OneLake Files Path",
            "SQL Endpoint Connection String",
            "SQL Endpoint ID",
            "SQL Endpoint Provisioning Status",
        ]
    )

    (workspace, workspace_id) = resolve_workspace_name_and_id(workspace)

    client = fabric.FabricRestClient()
    response = client.get(f"/v1/workspaces/{workspace_id}/lakehouses")

    if response.status_code != 200:
        raise FabricHTTPException(response)

    responses = pagination(client, response)

    for r in responses:
        for v in r.get("value", []):
            prop = v.get("properties", {})
            sqlEPProp = prop.get("sqlEndpointProperties", {})

            new_data = {
                "Lakehouse Name": v.get("displayName"),
                "Lakehouse ID": v.get("id"),
                "Description": v.get("description"),
                "OneLake Tables Path": prop.get("oneLakeTablesPath"),
                "OneLake Files Path": prop.get("oneLakeFilesPath"),
                "SQL Endpoint Connection String": sqlEPProp.get("connectionString"),
                "SQL Endpoint ID": sqlEPProp.get("id"),
                "SQL Endpoint Provisioning Status": sqlEPProp.get("provisioningStatus"),
            }
            df = pd.concat([df, pd.DataFrame(new_data, index=[0])], ignore_index=True)

    return df


def list_warehouses(workspace: Optional[str] = None) -> pd.DataFrame:
    """
    Shows the warehouses within a workspace.

    Parameters
    ----------
    workspace : str, default=None
        The Fabric workspace name.
        Defaults to None which resolves to the workspace of the attached lakehouse
        or if no lakehouse attached, resolves to the workspace of the notebook.

    Returns
    -------
    pandas.DataFrame
        A pandas dataframe showing the warehouses within a workspace.
    """

    df = pd.DataFrame(
        columns=[
            "Warehouse Name",
            "Warehouse ID",
            "Description",
            "Connection Info",
            "Created Date",
            "Last Updated Time",
        ]
    )

    (workspace, workspace_id) = resolve_workspace_name_and_id(workspace)

    client = fabric.FabricRestClient()
    response = client.get(f"/v1/workspaces/{workspace_id}/warehouses")
    if response.status_code != 200:
        raise FabricHTTPException(response)

    responses = pagination(client, response)

    for r in responses:
        for v in r.get("value", []):
            prop = v.get("properties", {})

            new_data = {
                "Warehouse Name": v.get("displayName"),
                "Warehouse ID": v.get("id"),
                "Description": v.get("description"),
                "Connection Info": prop.get("connectionInfo"),
                "Created Date": prop.get("createdDate"),
                "Last Updated Time": prop.get("lastUpdatedTime"),
            }
            df = pd.concat([df, pd.DataFrame(new_data, index=[0])], ignore_index=True)

    return df


def list_sqlendpoints(workspace: Optional[str] = None) -> pd.DataFrame:
    """
    Shows the SQL Endpoints within a workspace.

    Parameters
    ----------
    workspace : str, default=None
        The Fabric workspace name.
        Defaults to None which resolves to the workspace of the attached lakehouse
        or if no lakehouse attached, resolves to the workspace of the notebook.

    Returns
    -------
    pandas.DataFrame
        A pandas dataframe showing the SQL Endpoints within a workspace.
    """

    df = pd.DataFrame(columns=["SQL Endpoint ID", "SQL Endpoint Name", "Description"])

    (workspace, workspace_id) = resolve_workspace_name_and_id(workspace)

    client = fabric.FabricRestClient()
    response = client.get(f"/v1/workspaces/{workspace_id}/sqlEndpoints")
    if response.status_code != 200:
        raise FabricHTTPException(response)

    responses = pagination(client, response)

    for r in responses:
        for v in r.get("value", []):

            new_data = {
                "SQL Endpoint ID": v.get("id"),
                "SQL Endpoint Name": v.get("displayName"),
                "Description": v.get("description"),
            }
            df = pd.concat([df, pd.DataFrame(new_data, index=[0])], ignore_index=True)

    return df


def list_mirroredwarehouses(workspace: Optional[str] = None) -> pd.DataFrame:
    """
    Shows the mirrored warehouses within a workspace.

    Parameters
    ----------
    workspace : str, default=None
        The Fabric workspace name.
        Defaults to None which resolves to the workspace of the attached lakehouse
        or if no lakehouse attached, resolves to the workspace of the notebook.

    Returns
    -------
    pandas.DataFrame
        A pandas dataframe showing the mirrored warehouses within a workspace.
    """

    df = pd.DataFrame(
        columns=["Mirrored Warehouse", "Mirrored Warehouse ID", "Description"]
    )

    (workspace, workspace_id) = resolve_workspace_name_and_id(workspace)

    client = fabric.FabricRestClient()
    response = client.get(f"/v1/workspaces/{workspace_id}/mirroredWarehouses")
    if response.status_code != 200:
        raise FabricHTTPException(response)

    responses = pagination(client, response)

    for r in responses:
        for v in r.get("value", []):

            new_data = {
                "Mirrored Warehouse": v.get("displayName"),
                "Mirrored Warehouse ID": v.get("id"),
                "Description": v.get("description"),
            }
            df = pd.concat([df, pd.DataFrame(new_data, index=[0])], ignore_index=True)

    return df


def list_kqldatabases(workspace: Optional[str] = None) -> pd.DataFrame:
    """
    Shows the KQL databases within a workspace.

    Parameters
    ----------
    workspace : str, default=None
        The Fabric workspace name.
        Defaults to None which resolves to the workspace of the attached lakehouse
        or if no lakehouse attached, resolves to the workspace of the notebook.

    Returns
    -------
    pandas.DataFrame
        A pandas dataframe showing the KQL Databases within a workspace.
    """

    df = pd.DataFrame(
        columns=[
            "KQL Database Name",
            "KQL Database ID",
            "Description",
            "Parent Eventhouse Item ID",
            "Query Service URI",
            "Ingestion Service URI",
            "Kusto Database Type",
        ]
    )

    (workspace, workspace_id) = resolve_workspace_name_and_id(workspace)

    client = fabric.FabricRestClient()
    response = client.get(f"/v1/workspaces/{workspace_id}/kqlDatabases")
    if response.status_code != 200:
        raise FabricHTTPException(response)

    responses = pagination(client, response)

    for r in responses:
        for v in r.get("value", []):
            prop = v.get("properties", {})

            new_data = {
                "KQL Database Name": v.get("displayName"),
                "KQL Database ID": v.get("id"),
                "Description": v.get("description"),
                "Parent Eventhouse Item ID": prop.get("parentEventhouseItemId"),
                "Query Service URI": prop.get("queryServiceUri"),
                "Ingestion Service URI": prop.get("ingestionServiceUri"),
                "Kusto Database Type": prop.get("kustoDatabaseType"),
            }
            df = pd.concat([df, pd.DataFrame(new_data, index=[0])], ignore_index=True)

    return df


def list_kqlquerysets(workspace: Optional[str] = None) -> pd.DataFrame:
    """
    Shows the KQL Querysets within a workspace.

    Parameters
    ----------
    workspace : str, default=None
        The Fabric workspace name.
        Defaults to None which resolves to the workspace of the attached lakehouse
        or if no lakehouse attached, resolves to the workspace of the notebook.

    Returns
    -------
    pandas.DataFrame
        A pandas dataframe showing the KQL Querysets within a workspace.
    """

    df = pd.DataFrame(columns=["KQL Queryset Name", "KQL Queryset ID", "Description"])

    (workspace, workspace_id) = resolve_workspace_name_and_id(workspace)

    client = fabric.FabricRestClient()
    response = client.get(f"/v1/workspaces/{workspace_id}/kqlQuerysets")
    if response.status_code != 200:
        raise FabricHTTPException(response)

    responses = pagination(client, response)

    for r in responses:
        for v in r.get("value", []):

            new_data = {
                "KQL Queryset Name": v.get("displayName"),
                "KQL Queryset ID": v.get("id"),
                "Description": v.get("description"),
            }
            df = pd.concat([df, pd.DataFrame(new_data, index=[0])], ignore_index=True)

    return df


def list_mlmodels(workspace: Optional[str] = None) -> pd.DataFrame:
    """
    Shows the ML models within a workspace.

    Parameters
    ----------
    workspace : str, default=None
        The Fabric workspace name.
        Defaults to None which resolves to the workspace of the attached lakehouse
        or if no lakehouse attached, resolves to the workspace of the notebook.

    Returns
    -------
    pandas.DataFrame
        A pandas dataframe showing the ML models within a workspace.
    """

    df = pd.DataFrame(columns=["ML Model Name", "ML Model ID", "Description"])

    (workspace, workspace_id) = resolve_workspace_name_and_id(workspace)

    client = fabric.FabricRestClient()
    response = client.get(f"/v1/workspaces/{workspace_id}/mlModels")
    if response.status_code != 200:
        raise FabricHTTPException(response)

    responses = pagination(client, response)

    for r in responses:
        for v in r.get("value", []):
            model_id = v.get("id")
            modelName = v.get("displayName")
            desc = v.get("description")

            new_data = {
                "ML Model Name": modelName,
                "ML Model ID": model_id,
                "Description": desc,
            }
            df = pd.concat([df, pd.DataFrame(new_data, index=[0])], ignore_index=True)

    return df


def list_eventstreams(workspace: Optional[str] = None) -> pd.DataFrame:
    """
    Shows the eventstreams within a workspace.

    Parameters
    ----------
    workspace : str, default=None
        The Fabric workspace name.
        Defaults to None which resolves to the workspace of the attached lakehouse
        or if no lakehouse attached, resolves to the workspace of the notebook.

    Returns
    -------
    pandas.DataFrame
        A pandas dataframe showing the eventstreams within a workspace.
    """

    df = pd.DataFrame(columns=["Eventstream Name", "Eventstream ID", "Description"])

    (workspace, workspace_id) = resolve_workspace_name_and_id(workspace)

    client = fabric.FabricRestClient()
    response = client.get(f"/v1/workspaces/{workspace_id}/eventstreams")
    if response.status_code != 200:
        raise FabricHTTPException(response)

    responses = pagination(client, response)

    for r in responses:
        for v in r.get("value", []):
            new_data = {
                "Eventstream Name": v.get("displayName"),
                "Eventstream ID": v.get("id"),
                "Description": v.get("description"),
            }
            df = pd.concat([df, pd.DataFrame(new_data, index=[0])], ignore_index=True)

    return df


def list_datapipelines(workspace: Optional[str] = None) -> pd.DataFrame:
    """
    Shows the data pipelines within a workspace.

    Parameters
    ----------
    workspace : str, default=None
        The Fabric workspace name.
        Defaults to None which resolves to the workspace of the attached lakehouse
        or if no lakehouse attached, resolves to the workspace of the notebook.

    Returns
    -------
    pandas.DataFrame
        A pandas dataframe showing the data pipelines within a workspace.
    """

    df = pd.DataFrame(columns=["Data Pipeline Name", "Data Pipeline ID", "Description"])

    (workspace, workspace_id) = resolve_workspace_name_and_id(workspace)

    client = fabric.FabricRestClient()
    response = client.get(f"/v1/workspaces/{workspace_id}/dataPipelines")
    if response.status_code != 200:
        raise FabricHTTPException(response)

    responses = pagination(client, response)

    for r in responses:
        for v in r.get("value", []):
            new_data = {
                "Data Pipeline Name": v.get("displayName"),
                "Data Pipeline ID": v.get("id"),
                "Description": v.get("description"),
            }
            df = pd.concat([df, pd.DataFrame(new_data, index=[0])], ignore_index=True)

    return df


def list_mlexperiments(workspace: Optional[str] = None) -> pd.DataFrame:
    """
    Shows the ML experiments within a workspace.

    Parameters
    ----------
    workspace : str, default=None
        The Fabric workspace name.
        Defaults to None which resolves to the workspace of the attached lakehouse
        or if no lakehouse attached, resolves to the workspace of the notebook.

    Returns
    -------
    pandas.DataFrame
        A pandas dataframe showing the ML experiments within a workspace.
    """

    df = pd.DataFrame(columns=["ML Experiment Name", "ML Experiment ID", "Description"])

    (workspace, workspace_id) = resolve_workspace_name_and_id(workspace)

    client = fabric.FabricRestClient()
    response = client.get(f"/v1/workspaces/{workspace_id}/mlExperiments")
    if response.status_code != 200:
        raise FabricHTTPException(response)

    responses = pagination(client, response)

    for r in responses:
        for v in r.get("value", []):
            new_data = {
                "ML Experiment Name": v.get("displayName"),
                "ML Experiment ID": v.get("id"),
                "Description": v.get("description"),
            }
            df = pd.concat([df, pd.DataFrame(new_data, index=[0])], ignore_index=True)

    return df


def list_datamarts(workspace: Optional[str] = None) -> pd.DataFrame:
    """
    Shows the datamarts within a workspace.

    Parameters
    ----------
    workspace : str, default=None
        The Fabric workspace name.
        Defaults to None which resolves to the workspace of the attached lakehouse
        or if no lakehouse attached, resolves to the workspace of the notebook.

    Returns
    -------
    pandas.DataFrame
        A pandas dataframe showing the datamarts within a workspace.
    """

    df = pd.DataFrame(columns=["Datamart Name", "Datamart ID", "Description"])

    (workspace, workspace_id) = resolve_workspace_name_and_id(workspace)

    client = fabric.FabricRestClient()
    response = client.get(f"/v1/workspaces/{workspace_id}/datamarts")
    if response.status_code != 200:
        raise FabricHTTPException(response)

    responses = pagination(client, response)

    for r in responses:
        for v in response.get("value", []):
            new_data = {
                "Datamart Name": v.get("displayName"),
                "Datamart ID": v.get("id"),
                "Description": v.get("description"),
            }
            df = pd.concat([df, pd.DataFrame(new_data, index=[0])], ignore_index=True)

    return df


def create_warehouse(
    warehouse: str, description: Optional[str] = None, workspace: Optional[str] = None
):
    """
    Creates a Fabric warehouse.

    Parameters
    ----------
    warehouse: str
        Name of the warehouse.
    description : str, default=None
        A description of the warehouse.
    workspace : str, default=None
        The Fabric workspace name.
        Defaults to None which resolves to the workspace of the attached lakehouse
        or if no lakehouse attached, resolves to the workspace of the notebook.
    """

    (workspace, workspace_id) = resolve_workspace_name_and_id(workspace)

    request_body = {"displayName": warehouse}

    if description:
        request_body["description"] = description

    client = fabric.FabricRestClient()
    response = client.post(
        f"/v1/workspaces/{workspace_id}/warehouses/", json=request_body
    )

    lro(client, response, status_codes=[201, 202])

    print(
        f"{icons.green_dot} The '{warehouse}' warehouse has been created within the '{workspace}' workspace."
    )


def update_item(
    item_type: str,
    current_name: str,
    new_name: str,
    description: Optional[str] = None,
    workspace: Optional[str] = None,
):
    """
    Updates the name/description of a Fabric item.

    Parameters
    ----------
    item_type: str
        Type of item to update.
    current_name : str
        The current name of the item.
    new_name : str
        The new name of the item.
    description : str, default=None
        A description of the item.
    workspace : str, default=None
        The Fabric workspace name.
        Defaults to None which resolves to the workspace of the attached lakehouse
        or if no lakehouse attached, resolves to the workspace of the notebook.
    """

    (workspace, workspace_id) = resolve_workspace_name_and_id(workspace)

    itemTypes = {
        "DataPipeline": "dataPipelines",
        "Eventstream": "eventstreams",
        "KQLDatabase": "kqlDatabases",
        "KQLQueryset": "kqlQuerysets",
        "Lakehouse": "lakehouses",
        "MLExperiment": "mlExperiments",
        "MLModel": "mlModels",
        "Notebook": "notebooks",
        "Warehouse": "warehouses",
    }

    item_type = item_type.replace(" ", "").capitalize()

    if item_type not in itemTypes.keys():
        raise ValueError(
            f"{icons.red_dot} The '{item_type}' is not a valid item type. "
        )

    itemType = itemTypes[item_type]

    dfI = fabric.list_items(workspace=workspace, type=item_type)
    dfI_filt = dfI[(dfI["Display Name"] == current_name)]

    if len(dfI_filt) == 0:
        raise ValueError(
            f"{icons.red_dot} The '{current_name}' {item_type} does not exist within the '{workspace}' workspace."
        )

    itemId = dfI_filt["Id"].iloc[0]

    request_body = {"displayName": new_name}
    if description:
        request_body["description"] = description

    client = fabric.FabricRestClient()
    response = client.patch(
        f"/v1/workspaces/{workspace_id}/{itemType}/{itemId}", json=request_body
    )

    if response.status_code != 200:
        raise FabricHTTPException(response)
    if description is None:
        print(
            f"{icons.green_dot} The '{current_name}' {item_type} within the '{workspace}' workspace has been updated to be named '{new_name}'"
        )
    else:
        print(
            f"{icons.green_dot} The '{current_name}' {item_type} within the '{workspace}' workspace has been updated to be named '{new_name}' and have a description of '{description}'"
        )


def list_relationships(
    dataset: str, workspace: Optional[str] = None, extended: Optional[bool] = False
) -> pd.DataFrame:
    """
    Shows a semantic model's relationships and their properties.

    Parameters
    ----------
    dataset: str
        Name of the semantic model.
    workspace : str, default=None
        The Fabric workspace name.
        Defaults to None which resolves to the workspace of the attached lakehouse
        or if no lakehouse attached, resolves to the workspace of the notebook.
    extended : bool, default=False
        Fetches extended column information.

    Returns
    -------
    pandas.DataFrame
        A pandas dataframe showing the object level security for the semantic model.
    """

    workspace = fabric.resolve_workspace_name(workspace)

    dfR = fabric.list_relationships(dataset=dataset, workspace=workspace)
    dfR["From Object"] = format_dax_object_name(dfR["From Table"], dfR["From Column"])
    dfR["To Object"] = format_dax_object_name(dfR["To Table"], dfR["To Column"])

    if extended:
        # Used to map the Relationship IDs
        rel = fabric.evaluate_dax(
            dataset=dataset,
            workspace=workspace,
            dax_string="""
                SELECT
                [ID] AS [RelationshipID]
                ,[Name]
                FROM $SYSTEM.TMSCHEMA_RELATIONSHIPS
                """,
        )

        # USED_SIZE shows the Relationship Size where TABLE_ID starts with R$
        cs = fabric.evaluate_dax(
            dataset=dataset,
            workspace=workspace,
            dax_string="""
                SELECT
                [TABLE_ID]
                ,[USED_SIZE]
                FROM $SYSTEM.DISCOVER_STORAGE_TABLE_COLUMN_SEGMENTS
                """,
        )

        def parse_value(text):
            ind = text.rfind("(") + 1
            output = text[ind:]
            output = output[:-1]
            return output

        cs["RelationshipID"] = cs["TABLE_ID"].apply(parse_value).astype("uint64")
        relcs = pd.merge(
            cs[["RelationshipID", "TABLE_ID", "USED_SIZE"]],
            rel,
            on="RelationshipID",
            how="left",
        )

        dfR["Used Size"] = None
        for i, r in dfR.iterrows():
            relName = r["Relationship Name"]

            filtered_cs = relcs[
                (relcs["Name"] == relName) & (relcs["TABLE_ID"].str.startswith("R$"))
            ]
            sumval = filtered_cs["USED_SIZE"].sum()
            dfR.at[i, "Used Size"] = sumval

        dfR["Used Size"] = dfR["Used Size"].astype("int")

    return dfR


def list_kpis(dataset: str, workspace: Optional[str] = None) -> pd.DataFrame:
    """
    Shows a semantic model's KPIs and their properties.

    Parameters
    ----------
    dataset: str
        Name of the semantic model.
    workspace : str, default=None
        The Fabric workspace name.
        Defaults to None which resolves to the workspace of the attached lakehouse
        or if no lakehouse attached, resolves to the workspace of the notebook.

    Returns
    -------
    pandas.DataFrame
        A pandas dataframe showing the KPIs for the semantic model.
    """

    from sempy_labs.tom import connect_semantic_model

    with connect_semantic_model(
        dataset=dataset, workspace=workspace, readonly=True
    ) as tom:

        df = pd.DataFrame(
            columns=[
                "Table Name",
                "Measure Name",
                "Target Expression",
                "Target Format String",
                "Target Description",
                "Status Expression",
                "Status Graphic",
                "Status Description",
                "Trend Expression",
                "Trend Graphic",
                "Trend Description",
            ]
        )

        for t in tom.model.Tables:
            for m in t.Measures:
                if m.KPI is not None:
                    new_data = {
                        "Table Name": t.Name,
                        "Measure Name": m.Name,
                        "Target Expression": m.KPI.TargetExpression,
                        "Target Format String": m.KPI.TargetFormatString,
                        "Target Description": m.KPI.TargetDescription,
                        "Status Graphic": m.KPI.StatusGraphic,
                        "Status Expression": m.KPI.StatusExpression,
                        "Status Description": m.KPI.StatusDescription,
                        "Trend Expression": m.KPI.TrendExpression,
                        "Trend Graphic": m.KPI.TrendGraphic,
                        "Trend Description": m.KPI.TrendDescription,
                    }
                    df = pd.concat(
                        [df, pd.DataFrame(new_data, index=[0])], ignore_index=True
                    )

        return df


def list_semantic_model_objects(
    dataset: str, workspace: Optional[str] = None
) -> pd.DataFrame:
    """
    Shows a list of semantic model objects.

    Parameters
    ----------
    dataset : str
        Name of the semantic model.
    workspace : str, default=None
        The Fabric workspace name.
        Defaults to None which resolves to the workspace of the attached lakehouse
        or if no lakehouse attached, resolves to the workspace of the notebook.


    Returns
    -------
    pandas.DataFrame
        A pandas dataframe showing a list of objects in the semantic model
    """
    from sempy_labs.tom import connect_semantic_model

    df = pd.DataFrame(columns=["Parent Name", "Object Name", "Object Type"])
    with connect_semantic_model(
        dataset=dataset, workspace=workspace, readonly=True
    ) as tom:
        for t in tom.model.Tables:
            if t.CalculationGroup is not None:
                new_data = {
                    "Parent Name": t.Parent.Name,
                    "Object Name": t.Name,
                    "Object Type": "Calculation Group",
                }
                df = pd.concat(
                    [df, pd.DataFrame(new_data, index=[0])], ignore_index=True
                )
                for ci in t.CalculationGroup.CalculationItems:
                    new_data = {
                        "Parent Name": t.Name,
                        "Object Name": ci.Name,
                        "Object Type": str(ci.ObjectType),
                    }
                    df = pd.concat(
                        [df, pd.DataFrame(new_data, index=[0])], ignore_index=True
                    )
            elif any(str(p.SourceType) == "Calculated" for p in t.Partitions):
                new_data = {
                    "Parent Name": t.Parent.Name,
                    "Object Name": t.Name,
                    "Object Type": "Calculated Table",
                }
                df = pd.concat(
                    [df, pd.DataFrame(new_data, index=[0])], ignore_index=True
                )
            else:
                new_data = {
                    "Parent Name": t.Parent.Name,
                    "Object Name": t.Name,
                    "Object Type": str(t.ObjectType),
                }
                df = pd.concat(
                    [df, pd.DataFrame(new_data, index=[0])], ignore_index=True
                )
            for c in t.Columns:
                if str(c.Type) != "RowNumber":
                    if str(c.Type) == "Calculated":
                        new_data = {
                            "Parent Name": c.Parent.Name,
                            "Object Name": c.Name,
                            "Object Type": "Calculated Column",
                        }
                        df = pd.concat(
                            [df, pd.DataFrame(new_data, index=[0])], ignore_index=True
                        )
                    else:
                        new_data = {
                            "Parent Name": c.Parent.Name,
                            "Object Name": c.Name,
                            "Object Type": str(c.ObjectType),
                        }
                        df = pd.concat(
                            [df, pd.DataFrame(new_data, index=[0])], ignore_index=True
                        )
            for m in t.Measures:
                new_data = {
                    "Parent Name": m.Parent.Name,
                    "Object Name": m.Name,
                    "Object Type": str(m.ObjectType),
                }
                df = pd.concat(
                    [df, pd.DataFrame(new_data, index=[0])], ignore_index=True
                )
            for h in t.Hierarchies:
                new_data = {
                    "Parent Name": h.Parent.Name,
                    "Object Name": h.Name,
                    "Object Type": str(h.ObjectType),
                }
                df = pd.concat(
                    [df, pd.DataFrame(new_data, index=[0])], ignore_index=True
                )
                for lev in h.Levels:
                    new_data = {
                        "Parent Name": lev.Parent.Name,
                        "Object Name": lev.Name,
                        "Object Type": str(lev.ObjectType),
                    }
                    df = pd.concat(
                        [df, pd.DataFrame(new_data, index=[0])], ignore_index=True
                    )
            for p in t.Partitions:
                new_data = {
                    "Parent Name": p.Parent.Name,
                    "Object Name": p.Name,
                    "Object Type": str(p.ObjectType),
                }
                df = pd.concat(
                    [df, pd.DataFrame(new_data, index=[0])], ignore_index=True
                )
        for r in tom.model.Relationships:
            rName = create_relationship_name(
                r.FromTable.Name, r.FromColumn.Name, r.ToTable.Name, r.ToColumn.Name
            )
            new_data = {
                "Parent Name": r.Parent.Name,
                "Object Name": rName,
                "Object Type": str(r.ObjectType),
            }
            df = pd.concat([df, pd.DataFrame(new_data, index=[0])], ignore_index=True)
        for role in tom.model.Roles:
            new_data = {
                "Parent Name": role.Parent.Name,
                "Object Name": role.Name,
                "Object Type": str(role.ObjectType),
            }
            df = pd.concat([df, pd.DataFrame(new_data, index=[0])], ignore_index=True)
            for rls in role.TablePermissions:
                new_data = {
                    "Parent Name": role.Name,
                    "Object Name": rls.Name,
                    "Object Type": str(rls.ObjectType),
                }
                df = pd.concat(
                    [df, pd.DataFrame(new_data, index=[0])], ignore_index=True
                )
        for tr in tom.model.Cultures:
            new_data = {
                "Parent Name": tr.Parent.Name,
                "Object Name": tr.Name,
                "Object Type": str(tr.ObjectType),
            }
            df = pd.concat([df, pd.DataFrame(new_data, index=[0])], ignore_index=True)
        for per in tom.model.Perspectives:
            new_data = {
                "Parent Name": per.Parent.Name,
                "Object Name": per.Name,
                "Object Type": str(per.ObjectType),
            }
            df = pd.concat([df, pd.DataFrame(new_data, index=[0])], ignore_index=True)

    return df


def list_shortcuts(
    lakehouse: Optional[str] = None, workspace: Optional[str] = None
) -> pd.DataFrame:
    """
    Shows all shortcuts which exist in a Fabric lakehouse and their properties.

    Parameters
    ----------
    lakehouse : str, default=None
        The Fabric lakehouse name.
        Defaults to None which resolves to the lakehouse attached to the notebook.
    workspace : str, default=None
        The name of the Fabric workspace in which lakehouse resides.
        Defaults to None which resolves to the workspace of the attached lakehouse
        or if no lakehouse attached, resolves to the workspace of the notebook.

    Returns
    -------
    pandas.DataFrame
        A pandas dataframe showing all the shortcuts which exist in the specified lakehouse.
    """

    (workspace, workspace_id) = resolve_workspace_name_and_id(workspace)

    if lakehouse is None:
        lakehouse_id = fabric.get_lakehouse_id()
    else:
        lakehouse_id = resolve_lakehouse_id(lakehouse, workspace)

    client = fabric.FabricRestClient()

    df = pd.DataFrame(
        columns=[
            "Shortcut Name",
            "Shortcut Path",
            "Source Type",
            "Source Workspace Id",
            "Source Workspace Name",
            "Source Item Id",
            "Source Item Name",
            "Source Item Type",
            "OneLake Path",
            "Connection Id",
            "Location",
            "Bucket",
            "SubPath",
        ]
    )

    response = client.get(
        f"/v1/workspaces/{workspace_id}/items/{lakehouse_id}/shortcuts"
    )

    if response.status_code != 200:
        raise FabricHTTPException(response)

    responses = pagination(client, response)

    for r in responses:
        for i in r.get("value", []):
            tgt = i.get("target", {})
            s3_compat = tgt.get("s3Compatible", {})
            gcs = tgt.get("googleCloudStorage", {})
            eds = tgt.get("externalDataShare", {})
            connection_id = (
                s3_compat.get("connectionId")
                or gcs.get("connectionId")
                or eds.get("connectionId")
                or None
            )
            location = s3_compat.get("location") or gcs.get("location") or None
            sub_path = s3_compat.get("subpath") or gcs.get("subpath") or None
            source_workspace_id = tgt.get("oneLake", {}).get("workspaceId")
            source_item_id = tgt.get("oneLake", {}).get("itemId")
            source_workspace_name = (
                fabric.resolve_workspace_name(source_workspace_id)
                if source_workspace_id is not None
                else None
            )

            new_data = {
                "Shortcut Name": i.get("name"),
                "Shortcut Path": i.get("path"),
                "Source Type": tgt.get("type"),
                "Source Workspace Id": source_workspace_id,
                "Source Workspace Name": source_workspace_name,
                "Source Item Id": source_item_id,
                "Source Item Name": (
                    fabric.resolve_item_name(
                        source_item_id, workspace=source_workspace_name
                    )
                    if source_item_id is not None
                    else None
                ),
                "Source Item Type": (
                    resolve_item_type(source_item_id, workspace=source_workspace_name)
                    if source_item_id is not None
                    else None
                ),
                "OneLake Path": tgt.get("oneLake", {}).get("path"),
                "Connection Id": connection_id,
                "Location": location,
                "Bucket": s3_compat.get("bucket"),
                "SubPath": sub_path,
            }
            df = pd.concat([df, pd.DataFrame(new_data, index=[0])], ignore_index=True)

    return df


def list_capacities() -> pd.DataFrame:
    """
    Shows the capacities and their properties.

    Parameters
    ----------

    Returns
    -------
    pandas.DataFrame
        A pandas dataframe showing the capacities and their properties
    """

    df = pd.DataFrame(
        columns=["Id", "Display Name", "Sku", "Region", "State", "Admins"]
    )

    client = fabric.PowerBIRestClient()
    response = client.get("/v1.0/myorg/capacities")
    if response.status_code != 200:
        raise FabricHTTPException(response)

    for i in response.json().get("value", []):
        new_data = {
            "Id": i.get("id").lower(),
            "Display Name": i.get("displayName"),
            "Sku": i.get("sku"),
            "Region": i.get("region"),
            "State": i.get("state"),
            "Admins": [i.get("admins", [])],
        }
        df = pd.concat([df, pd.DataFrame(new_data, index=[0])], ignore_index=True)

    return df


def list_reports_using_semantic_model(
    dataset: str, workspace: Optional[str] = None
) -> pd.DataFrame:
    """
    Shows a list of all the reports (in all workspaces) which use a given semantic model.

    Parameters
    ----------
    dataset : str
        Name of the semantic model.
    workspace : str, default=None
        The Fabric workspace name.
        Defaults to None which resolves to the workspace of the attached lakehouse
        or if no lakehouse attached, resolves to the workspace of the notebook.

    Returns
    -------
    pandas.DataFrame
        A pandas dataframe showing the reports which use a given semantic model.
    """

    df = pd.DataFrame(
        columns=[
            "Report Name",
            "Report Id",
            "Report Workspace Name",
            "Report Workspace Id",
        ]
    )

    workspace = fabric.resolve_workspace_name(workspace)
    dataset_id = resolve_dataset_id(dataset, workspace)
    client = fabric.PowerBIRestClient()
    response = client.get(
        f"metadata/relations/downstream/dataset/{dataset_id}?apiVersion=3"
    )

    response_json = response.json()

    for i in response_json.get("artifacts", []):
        object_workspace_id = i.get("workspace", {}).get("objectId")
        object_type = i.get("typeName")

<<<<<<< HEAD
=======
    if len(df_pool) == 0:
        raise ValueError(
            f"{icons.red_dot} The '{pool_name}' custom pool does not exist within the '{workspace}'. Please choose a valid custom pool."
        )

    if node_family is None:
        node_family = df_pool["Node Family"].iloc[0]
    if node_size is None:
        node_size = df_pool["Node Size"].iloc[0]
    if auto_scale_enabled is None:
        auto_scale_enabled = bool(df_pool["Auto Scale Enabled"].iloc[0])
    if min_node_count is None:
        min_node_count = int(df_pool["Min Node Count"].iloc[0])
    if max_node_count is None:
        max_node_count = int(df_pool["Max Node Count"].iloc[0])
    if dynamic_executor_allocation_enabled is None:
        dynamic_executor_allocation_enabled = bool(
            df_pool["Dynami Executor Allocation Enabled"].iloc[0]
        )
    if min_executors is None:
        min_executors = int(df_pool["Min Executors"].iloc[0])
    if max_executors is None:
        max_executors = int(df_pool["Max Executors"].iloc[0])

    request_body = {
        "name": pool_name,
        "nodeFamily": node_family,
        "nodeSize": node_size,
        "autoScale": {
            "enabled": auto_scale_enabled,
            "minNodeCount": min_node_count,
            "maxNodeCount": max_node_count,
        },
        "dynamicExecutorAllocation": {
            "enabled": dynamic_executor_allocation_enabled,
            "minExecutors": min_executors,
            "maxExecutors": max_executors,
        },
    }

    client = fabric.FabricRestClient()
    response = client.post(
        f"/v1/workspaces/{workspace_id}/spark/pools", json=request_body
    )

    if response.status_code != 200:
        raise FabricHTTPException(response)
    print(
        f"{icons.green_dot} The '{pool_name}' spark pool within the '{workspace}' workspace has been updated."
    )


def delete_custom_pool(pool_name: str, workspace: Optional[str | None] = None):
    """
    Deletes a `custom pool <https://learn.microsoft.com/fabric/data-engineering/create-custom-spark-pools>`_ within a workspace.

    Parameters
    ----------
    pool_name : str
        The custom pool name.
    workspace : str, default=None
        The name of the Fabric workspace.
        Defaults to None which resolves to the workspace of the attached lakehouse
        or if no lakehouse attached, resolves to the workspace of the notebook.

    Returns
    -------
    """

    (workspace, workspace_id) = resolve_workspace_name_and_id(workspace)

    dfL = list_custom_pools(workspace=workspace)
    dfL_filt = dfL[dfL["Custom Pool Name"] == pool_name]

    if len(dfL_filt) == 0:
        raise ValueError(
            f"{icons.red_dot} The '{pool_name}' custom pool does not exist within the '{workspace}' workspace."
        )
    poolId = dfL_filt["Custom Pool ID"].iloc[0]

    client = fabric.FabricRestClient()
    response = client.delete(f"/v1/workspaces/{workspace_id}/spark/pools/{poolId}")

    if response.status_code != 200:
        raise FabricHTTPException(response)
    print(
        f"{icons.green_dot} The '{pool_name}' spark pool has been deleted from the '{workspace}' workspace."
    )


def assign_workspace_to_capacity(capacity_name: str, workspace: Optional[str] = None):
    """
    Assigns a workspace to a capacity.

    Parameters
    ----------
    capacity_name : str
        The name of the capacity.
    workspace : str, default=None
        The name of the Fabric workspace.
        Defaults to None which resolves to the workspace of the attached lakehouse
        or if no lakehouse attached, resolves to the workspace of the notebook.

    Returns
    -------
    """

    (workspace, workspace_id) = resolve_workspace_name_and_id(workspace)

    dfC = fabric.list_capacities()
    dfC_filt = dfC[dfC["Display Name"] == capacity_name]
    capacity_id = dfC_filt["Id"].iloc[0]

    request_body = {"capacityId": capacity_id}

    client = fabric.FabricRestClient()
    response = client.post(
        f"/v1/workspaces/{workspace_id}/assignToCapacity",
        json=request_body,
        lro_wait=True,
    )

    if response.status_code not in [200, 202]:
        raise FabricHTTPException(response)
    print(
        f"{icons.green_dot} The '{workspace}' workspace has been assigned to the '{capacity_name}' capacity."
    )


def unassign_workspace_from_capacity(workspace: Optional[str] = None):
    """
    Unassigns a workspace from its assigned capacity.

    Parameters
    ----------
    workspace : str, default=None
        The name of the Fabric workspace.
        Defaults to None which resolves to the workspace of the attached lakehouse
        or if no lakehouse attached, resolves to the workspace of the notebook.

    Returns
    -------
    """

    # https://learn.microsoft.com/en-us/rest/api/fabric/core/workspaces/unassign-from-capacity?tabs=HTTP
    (workspace, workspace_id) = resolve_workspace_name_and_id(workspace)

    client = fabric.FabricRestClient()
    response = client.post(
        f"/v1/workspaces/{workspace_id}/unassignFromCapacity", lro_wait=True
    )

    if response.status_code not in [200, 202]:
        raise FabricHTTPException(response)
    print(
        f"{icons.green_dot} The '{workspace}' workspace has been unassigned from its capacity."
    )


def get_spark_settings(workspace: Optional[str] = None) -> pd.DataFrame:
    """
    Shows the spark settings for a workspace.

    Parameters
    ----------
    workspace : str, default=None
        The name of the Fabric workspace.
        Defaults to None which resolves to the workspace of the attached lakehouse
        or if no lakehouse attached, resolves to the workspace of the notebook.

    Returns
    -------
    pandas.DataFrame
        A pandas dataframe showing the spark settings for a workspace.
    """

    # https://learn.microsoft.com/en-us/rest/api/fabric/spark/workspace-settings/get-spark-settings?tabs=HTTP
    (workspace, workspace_id) = resolve_workspace_name_and_id(workspace)

    df = pd.DataFrame(
        columns=[
            "Automatic Log Enabled",
            "High Concurrency Enabled",
            "Customize Compute Enabled",
            "Default Pool Name",
            "Default Pool Type",
            "Max Node Count",
            "Max Executors",
            "Environment Name",
            "Runtime Version",
        ]
    )

    client = fabric.FabricRestClient()
    response = client.get(f"/v1/workspaces/{workspace_id}/spark/settings")
    if response.status_code != 200:
        raise FabricHTTPException(response)

    i = response.json()
    p = i.get("pool")
    dp = i.get("pool", {}).get("defaultPool", {})
    sp = i.get("pool", {}).get("starterPool", {})
    e = i.get("environment", {})

    new_data = {
        "Automatic Log Enabled": i.get("automaticLog").get("enabled"),
        "High Concurrency Enabled": i.get("highConcurrency").get(
            "notebookInteractiveRunEnabled"
        ),
        "Customize Compute Enabled": p.get("customizeComputeEnabled"),
        "Default Pool Name": dp.get("name"),
        "Default Pool Type": dp.get("type"),
        "Max Node Count": sp.get("maxNodeCount"),
        "Max Node Executors": sp.get("maxExecutors"),
        "Environment Name": e.get("name"),
        "Runtime Version": e.get("runtimeVersion"),
    }
    df = pd.concat([df, pd.DataFrame(new_data, index=[0])], ignore_index=True)

    bool_cols = [
        "Automatic Log Enabled",
        "High Concurrency Enabled",
        "Customize Compute Enabled",
    ]
    int_cols = ["Max Node Count", "Max Executors"]

    df[bool_cols] = df[bool_cols].astype(bool)
    df[int_cols] = df[int_cols].astype(int)

    return df


def update_spark_settings(
    automatic_log_enabled: Optional[bool] = None,
    high_concurrency_enabled: Optional[bool] = None,
    customize_compute_enabled: Optional[bool] = None,
    default_pool_name: Optional[str] = None,
    max_node_count: Optional[int] = None,
    max_executors: Optional[int] = None,
    environment_name: Optional[str] = None,
    runtime_version: Optional[str] = None,
    workspace: Optional[str] = None,
):
    """
    Updates the spark settings for a workspace.

    Parameters
    ----------
    automatic_log_enabled : bool, default=None
        The status of the `automatic log <https://learn.microsoft.com/rest/api/fabric/spark/workspace-settings/update-spark-settings?tabs=HTTP#automaticlogproperties>`_.
        Defaults to None which keeps the existing property setting.
    high_concurrency_enabled : bool, default=None
        The status of the `high concurrency <https://learn.microsoft.com/rest/api/fabric/spark/workspace-settings/update-spark-settings?tabs=HTTP#highconcurrencyproperties>`_ for notebook interactive run.
        Defaults to None which keeps the existing property setting.
    customize_compute_enabled : bool, default=None
        `Customize compute <https://learn.microsoft.com/rest/api/fabric/spark/workspace-settings/update-spark-settings?tabs=HTTP#poolproperties>`_ configurations for items.
        Defaults to None which keeps the existing property setting.
    default_pool_name : str, default=None
        `Default pool <https://learn.microsoft.com/rest/api/fabric/spark/workspace-settings/update-spark-settings?tabs=HTTP#poolproperties>`_ for workspace.
        Defaults to None which keeps the existing property setting.
    max_node_count : int, default=None
        The `maximum node count <https://learn.microsoft.com/rest/api/fabric/spark/workspace-settings/update-spark-settings?tabs=HTTP#starterpoolproperties>`_.
        Defaults to None which keeps the existing property setting.
    max_executors : int, default=None
        The `maximum executors <https://learn.microsoft.com/rest/api/fabric/spark/workspace-settings/update-spark-settings?tabs=HTTP#starterpoolproperties>`_.
        Defaults to None which keeps the existing property setting.
    environment_name : str, default=None
        The name of the `default environment <https://learn.microsoft.com/rest/api/fabric/spark/workspace-settings/update-spark-settings?tabs=HTTP#environmentproperties>`_. Empty string indicated there is no workspace default environment
        Defaults to None which keeps the existing property setting.
    runtime_version : str, default=None
        The `runtime version <https://learn.microsoft.com/rest/api/fabric/spark/workspace-settings/update-spark-settings?tabs=HTTP#environmentproperties>`_.
        Defaults to None which keeps the existing property setting.
    workspace : str, default=None
        The name of the Fabric workspace.
        Defaults to None which resolves to the workspace of the attached lakehouse
        or if no lakehouse attached, resolves to the workspace of the notebook.

    Returns
    -------
    """

    # https://learn.microsoft.com/en-us/rest/api/fabric/spark/workspace-settings/update-spark-settings?tabs=HTTP
    (workspace, workspace_id) = resolve_workspace_name_and_id(workspace)

    dfS = get_spark_settings(workspace=workspace)

    if automatic_log_enabled is None:
        automatic_log_enabled = bool(dfS["Automatic Log Enabled"].iloc[0])
    if high_concurrency_enabled is None:
        high_concurrency_enabled = bool(dfS["High Concurrency Enabled"].iloc[0])
    if customize_compute_enabled is None:
        customize_compute_enabled = bool(dfS["Customize Compute Enabled"].iloc[0])
    if default_pool_name is None:
        default_pool_name = dfS["Default Pool Name"].iloc[0]
    if max_node_count is None:
        max_node_count = int(dfS["Max Node Count"].iloc[0])
    if max_executors is None:
        max_executors = int(dfS["Max Executors"].iloc[0])
    if environment_name is None:
        environment_name = dfS["Environment Name"].iloc[0]
    if runtime_version is None:
        runtime_version = dfS["Runtime Version"].iloc[0]

    request_body = {
        "automaticLog": {"enabled": automatic_log_enabled},
        "highConcurrency": {"notebookInteractiveRunEnabled": high_concurrency_enabled},
        "pool": {
            "customizeComputeEnabled": customize_compute_enabled,
            "defaultPool": {"name": default_pool_name, "type": "Workspace"},
            "starterPool": {
                "maxNodeCount": max_node_count,
                "maxExecutors": max_executors,
            },
        },
        "environment": {"name": environment_name, "runtimeVersion": runtime_version},
    }

    client = fabric.FabricRestClient()
    response = client.patch(
        f"/v1/workspaces/{workspace_id}/spark/settings", json=request_body
    )

    if response.status_code != 200:
        raise FabricHTTPException(response)
    print(
        f"{icons.green_dot} The spark settings within the '{workspace}' workspace have been updated accordingly."
    )


def add_user_to_workspace(
    email_address: str, role_name: str, workspace: Optional[str] = None
):
    """
    Adds a user to a workspace.

    Parameters
    ----------
    email_address : str
        The email address of the user.
    role_name : str
        The `role <https://learn.microsoft.com/rest/api/power-bi/groups/add-group-user#groupuseraccessright>`_ of the user within the workspace.
    workspace : str, default=None
        The name of the workspace.
        Defaults to None which resolves to the workspace of the attached lakehouse
        or if no lakehouse attached, resolves to the workspace of the notebook.

    Returns
    -------
    """

    (workspace, workspace_id) = resolve_workspace_name_and_id(workspace)

    role_names = ["Admin", "Member", "Viewer", "Contributor"]
    role_name = role_name.capitalize()
    if role_name not in role_names:
        raise ValueError(
            f"{icons.red_dot} Invalid role. The 'role_name' parameter must be one of the following: {role_names}."
        )
    plural = "n" if role_name == "Admin" else ""

    client = fabric.PowerBIRestClient()

    request_body = {"emailAddress": email_address, "groupUserAccessRight": role_name}

    response = client.post(
        f"/v1.0/myorg/groups/{workspace_id}/users", json=request_body
    )

    if response.status_code != 200:
        raise FabricHTTPException(response)
    print(
        f"{icons.green_dot} The '{email_address}' user has been added as a{plural} '{role_name}' within the '{workspace}' workspace."
    )


def delete_user_from_workspace(email_address: str, workspace: Optional[str] = None):
    """
    Removes a user from a workspace.

    Parameters
    ----------
    email_address : str
        The email address of the user.
    workspace : str, default=None
        The name of the workspace.
        Defaults to None which resolves to the workspace of the attached lakehouse
        or if no lakehouse attached, resolves to the workspace of the notebook.

    Returns
    -------
    """

    (workspace, workspace_id) = resolve_workspace_name_and_id(workspace)

    client = fabric.PowerBIRestClient()
    response = client.delete(f"/v1.0/myorg/groups/{workspace_id}/users/{email_address}")

    if response.status_code != 200:
        raise FabricHTTPException(response)
    print(
        f"{icons.green_dot} The '{email_address}' user has been removed from accessing the '{workspace}' workspace."
    )


def update_workspace_user(
    email_address: str, role_name: str, workspace: Optional[str] = None
):
    """
    Updates a user's role within a workspace.

    Parameters
    ----------
    email_address : str
        The email address of the user.
    role_name : str
        The `role <https://learn.microsoft.com/rest/api/power-bi/groups/add-group-user#groupuseraccessright>`_ of the user within the workspace.
    workspace : str, default=None
        The name of the workspace.
        Defaults to None which resolves to the workspace of the attached lakehouse
        or if no lakehouse attached, resolves to the workspace of the notebook.

    Returns
    -------
    """

    (workspace, workspace_id) = resolve_workspace_name_and_id(workspace)

    role_names = ["Admin", "Member", "Viewer", "Contributor"]
    role_name = role_name.capitalize()
    if role_name not in role_names:
        raise ValueError(
            f"{icons.red_dot} Invalid role. The 'role_name' parameter must be one of the following: {role_names}."
        )

    request_body = {"emailAddress": email_address, "groupUserAccessRight": role_name}

    client = fabric.PowerBIRestClient()
    response = client.put(f"/v1.0/myorg/groups/{workspace_id}/users", json=request_body)

    if response.status_code != 200:
        raise FabricHTTPException(response)
    print(
        f"{icons.green_dot} The '{email_address}' user has been updated to a '{role_name}' within the '{workspace}' workspace."
    )


def list_workspace_users(workspace: Optional[str] = None) -> pd.DataFrame:
    """
    A list of all the users of a workspace and their roles.

    Parameters
    ----------
    workspace : str, default=None
        The name of the workspace.
        Defaults to None which resolves to the workspace of the attached lakehouse
        or if no lakehouse attached, resolves to the workspace of the notebook.

    Returns
    -------
    pandas.DataFrame
        A pandas dataframe the users of a workspace and their properties.
    """

    (workspace, workspace_id) = resolve_workspace_name_and_id(workspace)

    df = pd.DataFrame(columns=["User Name", "Email Address", "Role", "Type", "User ID"])
    client = fabric.FabricRestClient()
    response = client.get(f"/v1/workspaces/{workspace_id}/roleAssignments")
    if response.status_code != 200:
        raise FabricHTTPException(response)

    for v in response.json()["value"]:
        p = v.get("principal", {})

        new_data = {
            "User Name": p.get("displayName"),
            "User ID": p.get("id"),
            "Type": p.get("type"),
            "Role": v.get("role"),
            "Email Address": p.get("userDetails", {}).get("userPrincipalName"),
        }
        df = pd.concat([df, pd.DataFrame(new_data, index=[0])], ignore_index=True)

    return df


def assign_workspace_to_dataflow_storage(
    dataflow_storage_account: str, workspace: Optional[str] = None
):
    """
    Assigns a dataflow storage account to a workspace.

    Parameters
    ----------
    dataflow_storage_account : str
        The name of the dataflow storage account.
    workspace : str, default=None
        The name of the workspace.
        Defaults to None which resolves to the workspace of the attached lakehouse
        or if no lakehouse attached, resolves to the workspace of the notebook.

    Returns
    -------
    """

    (workspace, workspace_id) = resolve_workspace_name_and_id(workspace)

    df = list_dataflow_storage_accounts()
    df_filt = df[df["Dataflow Storage Account Name"] == dataflow_storage_account]
    dataflow_storage_id = df_filt["Dataflow Storage Account ID"].iloc[0]

    client = fabric.PowerBIRestClient()

    request_body = {"dataflowStorageId": dataflow_storage_id}

    response = client.post(
        f"/v1.0/myorg/groups/{workspace_id}/AssignToDataflowStorage", json=request_body
    )

    if response.status_code != 200:
        raise FabricHTTPException(response)
    print(
        f"{icons.green_dot} The '{dataflow_storage_account}' dataflow storage account has been assigned to the '{workspace}' workspacce."
    )


def list_capacities() -> pd.DataFrame:
    """
    Shows the capacities and their properties.

    Parameters
    ----------

    Returns
    -------
    pandas.DataFrame
        A pandas dataframe showing the capacities and their properties
    """

    df = pd.DataFrame(
        columns=["Id", "Display Name", "Sku", "Region", "State", "Admins"]
    )

    client = fabric.PowerBIRestClient()
    response = client.get("/v1.0/myorg/capacities")
    if response.status_code != 200:
        raise FabricHTTPException(response)

    for i in response.json()["value"]:
        new_data = {
            "Id": i.get("id").lower(),
            "Display Name": i.get("displayName"),
            "Sku": i.get("sku"),
            "Region": i.get("region"),
            "State": i.get("state"),
            "Admins": [i.get("admins", [])],
        }
        df = pd.concat([df, pd.DataFrame(new_data, index=[0])], ignore_index=True)

    return df


def get_notebook_definition(
    notebook_name: str, workspace: Optional[str] = None, decode: Optional[bool] = True
):
    """
    Obtains the notebook definition.

    Parameters
    ----------
    notebook_name : str
        The name of the notebook.
    workspace : str, default=None
        The name of the workspace.
        Defaults to None which resolves to the workspace of the attached lakehouse
        or if no lakehouse attached, resolves to the workspace of the notebook.
    decode : bool, default=True
        If True, decodes the notebook definition file into .ipynb format.
        If False, obtains the notebook definition file in base64 format.

    Returns
    -------
    ipynb
        The notebook definition.
    """

    (workspace, workspace_id) = resolve_workspace_name_and_id(workspace)

    dfI = fabric.list_items(workspace=workspace, type="Notebook")
    dfI_filt = dfI[dfI["Display Name"] == notebook_name]

    if len(dfI_filt) == 0:
        raise ValueError(
            f"{icons.red_dot} The '{notebook_name}' notebook does not exist within the '{workspace}' workspace."
        )

    notebook_id = dfI_filt["Id"].iloc[0]
    client = fabric.FabricRestClient()
    response = client.post(
        f"v1/workspaces/{workspace_id}/notebooks/{notebook_id}/getDefinition",
        lro_wait=True,
    )
    if response.status_code != 200:
        raise FabricHTTPException(response)
    df_items = pd.json_normalize(response.json()["definition"]["parts"])
    df_items_filt = df_items[df_items["path"] == "notebook-content.py"]
    payload = df_items_filt["payload"].iloc[0]

    if decode:
        result = base64.b64decode(payload).decode("utf-8")
    else:
        result = payload

    return result


def import_notebook_from_web(
    notebook_name: str,
    url: str,
    description: Optional[str] = None,
    workspace: Optional[str] = None,
):
    """
    Creates a new notebook within a workspace based on a Jupyter notebook hosted in the web.

    Parameters
    ----------
    notebook_name : str
        The name of the notebook to be created.
    url : str
        The url of the Jupyter Notebook (.ipynb)
    description : str, default=None
        The description of the notebook.
        Defaults to None which does not place a description.
    workspace : str, default=None
        The name of the workspace.
        Defaults to None which resolves to the workspace of the attached lakehouse
        or if no lakehouse attached, resolves to the workspace of the notebook.

    Returns
    -------
    """

    (workspace, workspace_id) = resolve_workspace_name_and_id(workspace)
    client = fabric.FabricRestClient()
    dfI = fabric.list_items(workspace=workspace, type="Notebook")
    dfI_filt = dfI[dfI["Display Name"] == notebook_name]
    if len(dfI_filt) > 0:
        raise ValueError(
            f"{icons.red_dot} The '{notebook_name}' already exists within the '{workspace}' workspace."
        )

    response = requests.get(url)
    if response.status_code != 200:
        raise FabricHTTPException(response)
    file_content = response.content
    notebook_payload = base64.b64encode(file_content)

    request_body = {
        "displayName": notebook_name,
        "definition": {
            "format": "ipynb",
            "parts": [
                {
                    "path": "notebook-content.py",
                    "payload": notebook_payload,
                    "payloadType": "InlineBase64",
                }
            ],
        },
    }
    if description is not None:
        request_body["description"] = description

    response = client.post(
        f"v1/workspaces/{workspace_id}/notebooks", json=request_body, lro_wait=True
    )
    if response.status_code not in [200, 202]:
        raise FabricHTTPException(response)
    print(
        f"{icons.green_dot} The '{notebook_name}' notebook was created within the '{workspace}' workspace."
    )


def list_reports_using_semantic_model(
    dataset: str, workspace: Optional[str] = None
) -> pd.DataFrame:
    """
    Shows a list of all the reports (in all workspaces) which use a given semantic model.

    Parameters
    ----------
    dataset : str
        Name of the semantic model.
    workspace : str, default=None
        The Fabric workspace name.
        Defaults to None which resolves to the workspace of the attached lakehouse
        or if no lakehouse attached, resolves to the workspace of the notebook.

    Returns
    -------
    pandas.DataFrame
        A pandas dataframe showing the reports which use a given semantic model.
    """

    df = pd.DataFrame(
        columns=[
            "Report Name",
            "Report Id",
            "Report Workspace Name",
            "Report Workspace Id",
        ]
    )

    workspace = fabric.resolve_workspace_name(workspace)
    dataset_id = resolve_dataset_id(dataset, workspace)
    client = fabric.PowerBIRestClient()
    response = client.get(
        f"metadata/relations/downstream/dataset/{dataset_id}?apiVersion=3"
    )

    response_json = response.json()

    for i in response_json.get("artifacts", []):
        object_workspace_id = i.get("workspace", {}).get("objectId")
        object_type = i.get("typeName")

>>>>>>> d4b5b5e7
        if object_type == "Report":
            new_data = {
                "Report Name": i.get("displayName"),
                "Report Id": i.get("objectId"),
                "Report Workspace Name": fabric.resolve_workspace_name(
                    object_workspace_id
                ),
                "Report Workspace Id": object_workspace_id,
            }
            df = pd.concat([df, pd.DataFrame(new_data, index=[0])], ignore_index=True)
<<<<<<< HEAD
=======

    return df


def list_report_semantic_model_objects(
    dataset: str, workspace: Optional[str] = None, extended: Optional[bool] = False
) -> pd.DataFrame:
    """
    Shows a list of semantic model objects (i.e. columns, measures, hierarchies) used in all reports which feed data from
    a given semantic model.

    Requirement: Reports must be in the PBIR format.

    Parameters
    ----------
    dataset : str
        Name of the semantic model.
    workspace : str, default=None
        The Fabric workspace name.
        Defaults to None which resolves to the workspace of the attached lakehouse
        or if no lakehouse attached, resolves to the workspace of the notebook.
    extended: bool, default=False
        If True, adds an extra column called 'Valid Semantic Model Object' which identifies whether the semantic model object used
        in the report exists in the semantic model which feeds data to the report.

    Returns
    -------
    pandas.DataFrame
        A pandas dataframe showing a list of semantic model objects (i.e. columns, measures, hierarchies) used in all reports which feed data from
    a given semantic model.
    """

    from sempy_labs.report import ReportWrapper
    from sempy_labs.tom import connect_semantic_model

    dfRO = pd.DataFrame(
        columns=[
            "Report Name",
            "Report Workspace Name",
            "Table Name",
            "Object Name",
            "Object Type",
            "Report Source",
            "Report Source Object",
        ]
    )

    # Collect all reports which use the semantic model
    dfR = list_reports_using_semantic_model(dataset=dataset, workspace=workspace)

    if len(dfR) == 0:
        return dfRO

    for _, r in dfR.iterrows():
        report_name = r["Report Name"]
        report_workspace = r["Report Workspace Name"]

        rpt = ReportWrapper(report=report_name, workspace=report_workspace)
        # Collect all semantic model objects used in the report
        dfRSO = rpt.list_semantic_model_objects()
        dfRSO["Report Name"] = report_name
        dfRSO["Report Workspace Name"] = report_workspace
        colName = "Report Name"
        dfRSO.insert(0, colName, dfRSO.pop(colName))
        colName = "Report Workspace Name"
        dfRSO.insert(1, colName, dfRSO.pop(colName))

        dfRO = pd.concat([dfRO, dfRSO], ignore_index=True)

    # Collect all semantic model objects
    if extended:
        with connect_semantic_model(
            dataset=dataset, readonly=True, workspace=workspace
        ) as tom:
            for index, row in dfRO.iterrows():
                object_type = row["Object Type"]
                if object_type == "Measure":
                    dfRO.at[index, "Valid Semantic Model Object"] = any(
                        o.Name == row["Object Name"] for o in tom.all_measures()
                    )
                elif object_type == "Column":
                    dfRO.at[index, "Valid Semantic Model Object"] = any(
                        format_dax_object_name(c.Parent.Name, c.Name)
                        == format_dax_object_name(row["Table Name"], row["Object Name"])
                        for c in tom.all_columns()
                    )
                elif object_type == "Hierarchy":
                    dfRO.at[index, "Valid Semantic Model Object"] = any(
                        format_dax_object_name(h.Parent.Name, h.Name)
                        == format_dax_object_name(row["Table Name"], row["Object Name"])
                        for h in tom.all_hierarchies()
                    )

    return dfRO


def list_semantic_model_object_report_usage(
    dataset: str,
    workspace: Optional[str] = None,
    include_dependencies: Optional[bool] = False,
    extended: Optional[bool] = False,
) -> pd.DataFrame:
    """
    Shows a list of semantic model objects and how many times they are referenced in all reports which rely on this semantic model.

    Requirement: Reports must be in the PBIR format.

    Parameters
    ----------
    dataset : str
        Name of the semantic model.
    workspace : str, default=None
        The Fabric workspace name.
        Defaults to None which resolves to the workspace of the attached lakehouse
        or if no lakehouse attached, resolves to the workspace of the notebook.
    include_dependencies : bool, default=False
        If True, includes measure dependencies.
    extended: bool, default=False
        If True, adds columns 'Total Size', 'Data Size', 'Dictionary Size', 'Hierarchy Size' based on Vertipaq statistics.

    Returns
    -------
    pandas.DataFrame
        A pandas dataframe showing a list of semantic model objects and how many times they are referenced in all reports which rely on this semantic model. By default, the dataframe
        is sorted descending by 'Report Usage Count'.
    """

    from sempy_labs._model_dependencies import get_measure_dependencies
    from sempy_labs._helper_functions import format_dax_object_name

    workspace = fabric.resolve_workspace_name(workspace)

    dfR = list_report_semantic_model_objects(dataset=dataset, workspace=workspace)
    usage_column_name = "Report Usage Count"

    if not include_dependencies:
        final_df = (
            dfR.groupby(["Table Name", "Object Name", "Object Type"])
            .size()
            .reset_index(name=usage_column_name)
        )
    else:
        df = pd.DataFrame(columns=["Table Name", "Object Name", "Object Type"])
        dep = get_measure_dependencies(dataset=dataset, workspace=workspace)

        for i, r in dfR.iterrows():
            object_type = r["Object Type"]
            table_name = r["Table Name"]
            object_name = r["Object Name"]
            new_data = {
                "Table Name": table_name,
                "Object Name": object_name,
                "Object Type": object_type,
            }
            df = pd.concat([df, pd.DataFrame(new_data, index=[0])], ignore_index=True)
            if object_type == "Measure":
                df_filt = dep[dep["Object Name"] == object_name][
                    ["Referenced Table", "Referenced Object", "Referenced Object Type"]
                ]
                df_filt.rename(
                    columns={
                        "Referenced Table": "Table Name",
                        "Referenced Object": "Object Name",
                        "Referenced Object Type": "Object Type",
                    },
                    inplace=True,
                )

                df = pd.concat([df, df_filt], ignore_index=True)

        final_df = (
            df.groupby(["Table Name", "Object Name", "Object Type"])
            .size()
            .reset_index(name=usage_column_name)
        )

    if extended:
        final_df["Object"] = format_dax_object_name(
            final_df["Table Name"], final_df["Object Name"]
        )
        dfC = fabric.list_columns(dataset=dataset, workspace=workspace, extended=True)
        dfC["Object"] = format_dax_object_name(dfC["Table Name"], dfC["Column Name"])
        final_df = pd.merge(
            final_df,
            dfC[
                [
                    "Object",
                    "Total Size",
                    "Data Size",
                    "Dictionary Size",
                    "Hierarchy Size",
                ]
            ],
            on="Object",
            how="left",
        )

        ext_int_cols = ["Total Size", "Data Size", "Dictionary Size", "Hierarchy Size"]
        final_df[ext_int_cols] = final_df[ext_int_cols].fillna(0).astype(int)
        final_df.drop("Object", axis=1, inplace=True)

    int_cols = [usage_column_name]
    final_df[int_cols] = final_df[int_cols].astype(int)

    final_df = final_df[final_df["Object Type"] != "Table"].sort_values(
        by=usage_column_name, ascending=False
    )

    final_df.reset_index(drop=True, inplace=True)
>>>>>>> d4b5b5e7

    return final_df<|MERGE_RESOLUTION|>--- conflicted
+++ resolved
@@ -4,12 +4,9 @@
     create_relationship_name,
     resolve_lakehouse_id,
     resolve_dataset_id,
-<<<<<<< HEAD
     pagination,
     lro,
     resolve_item_type,
-=======
->>>>>>> d4b5b5e7
     format_dax_object_name,
 )
 import pandas as pd
@@ -1765,736 +1762,6 @@
         object_workspace_id = i.get("workspace", {}).get("objectId")
         object_type = i.get("typeName")
 
-<<<<<<< HEAD
-=======
-    if len(df_pool) == 0:
-        raise ValueError(
-            f"{icons.red_dot} The '{pool_name}' custom pool does not exist within the '{workspace}'. Please choose a valid custom pool."
-        )
-
-    if node_family is None:
-        node_family = df_pool["Node Family"].iloc[0]
-    if node_size is None:
-        node_size = df_pool["Node Size"].iloc[0]
-    if auto_scale_enabled is None:
-        auto_scale_enabled = bool(df_pool["Auto Scale Enabled"].iloc[0])
-    if min_node_count is None:
-        min_node_count = int(df_pool["Min Node Count"].iloc[0])
-    if max_node_count is None:
-        max_node_count = int(df_pool["Max Node Count"].iloc[0])
-    if dynamic_executor_allocation_enabled is None:
-        dynamic_executor_allocation_enabled = bool(
-            df_pool["Dynami Executor Allocation Enabled"].iloc[0]
-        )
-    if min_executors is None:
-        min_executors = int(df_pool["Min Executors"].iloc[0])
-    if max_executors is None:
-        max_executors = int(df_pool["Max Executors"].iloc[0])
-
-    request_body = {
-        "name": pool_name,
-        "nodeFamily": node_family,
-        "nodeSize": node_size,
-        "autoScale": {
-            "enabled": auto_scale_enabled,
-            "minNodeCount": min_node_count,
-            "maxNodeCount": max_node_count,
-        },
-        "dynamicExecutorAllocation": {
-            "enabled": dynamic_executor_allocation_enabled,
-            "minExecutors": min_executors,
-            "maxExecutors": max_executors,
-        },
-    }
-
-    client = fabric.FabricRestClient()
-    response = client.post(
-        f"/v1/workspaces/{workspace_id}/spark/pools", json=request_body
-    )
-
-    if response.status_code != 200:
-        raise FabricHTTPException(response)
-    print(
-        f"{icons.green_dot} The '{pool_name}' spark pool within the '{workspace}' workspace has been updated."
-    )
-
-
-def delete_custom_pool(pool_name: str, workspace: Optional[str | None] = None):
-    """
-    Deletes a `custom pool <https://learn.microsoft.com/fabric/data-engineering/create-custom-spark-pools>`_ within a workspace.
-
-    Parameters
-    ----------
-    pool_name : str
-        The custom pool name.
-    workspace : str, default=None
-        The name of the Fabric workspace.
-        Defaults to None which resolves to the workspace of the attached lakehouse
-        or if no lakehouse attached, resolves to the workspace of the notebook.
-
-    Returns
-    -------
-    """
-
-    (workspace, workspace_id) = resolve_workspace_name_and_id(workspace)
-
-    dfL = list_custom_pools(workspace=workspace)
-    dfL_filt = dfL[dfL["Custom Pool Name"] == pool_name]
-
-    if len(dfL_filt) == 0:
-        raise ValueError(
-            f"{icons.red_dot} The '{pool_name}' custom pool does not exist within the '{workspace}' workspace."
-        )
-    poolId = dfL_filt["Custom Pool ID"].iloc[0]
-
-    client = fabric.FabricRestClient()
-    response = client.delete(f"/v1/workspaces/{workspace_id}/spark/pools/{poolId}")
-
-    if response.status_code != 200:
-        raise FabricHTTPException(response)
-    print(
-        f"{icons.green_dot} The '{pool_name}' spark pool has been deleted from the '{workspace}' workspace."
-    )
-
-
-def assign_workspace_to_capacity(capacity_name: str, workspace: Optional[str] = None):
-    """
-    Assigns a workspace to a capacity.
-
-    Parameters
-    ----------
-    capacity_name : str
-        The name of the capacity.
-    workspace : str, default=None
-        The name of the Fabric workspace.
-        Defaults to None which resolves to the workspace of the attached lakehouse
-        or if no lakehouse attached, resolves to the workspace of the notebook.
-
-    Returns
-    -------
-    """
-
-    (workspace, workspace_id) = resolve_workspace_name_and_id(workspace)
-
-    dfC = fabric.list_capacities()
-    dfC_filt = dfC[dfC["Display Name"] == capacity_name]
-    capacity_id = dfC_filt["Id"].iloc[0]
-
-    request_body = {"capacityId": capacity_id}
-
-    client = fabric.FabricRestClient()
-    response = client.post(
-        f"/v1/workspaces/{workspace_id}/assignToCapacity",
-        json=request_body,
-        lro_wait=True,
-    )
-
-    if response.status_code not in [200, 202]:
-        raise FabricHTTPException(response)
-    print(
-        f"{icons.green_dot} The '{workspace}' workspace has been assigned to the '{capacity_name}' capacity."
-    )
-
-
-def unassign_workspace_from_capacity(workspace: Optional[str] = None):
-    """
-    Unassigns a workspace from its assigned capacity.
-
-    Parameters
-    ----------
-    workspace : str, default=None
-        The name of the Fabric workspace.
-        Defaults to None which resolves to the workspace of the attached lakehouse
-        or if no lakehouse attached, resolves to the workspace of the notebook.
-
-    Returns
-    -------
-    """
-
-    # https://learn.microsoft.com/en-us/rest/api/fabric/core/workspaces/unassign-from-capacity?tabs=HTTP
-    (workspace, workspace_id) = resolve_workspace_name_and_id(workspace)
-
-    client = fabric.FabricRestClient()
-    response = client.post(
-        f"/v1/workspaces/{workspace_id}/unassignFromCapacity", lro_wait=True
-    )
-
-    if response.status_code not in [200, 202]:
-        raise FabricHTTPException(response)
-    print(
-        f"{icons.green_dot} The '{workspace}' workspace has been unassigned from its capacity."
-    )
-
-
-def get_spark_settings(workspace: Optional[str] = None) -> pd.DataFrame:
-    """
-    Shows the spark settings for a workspace.
-
-    Parameters
-    ----------
-    workspace : str, default=None
-        The name of the Fabric workspace.
-        Defaults to None which resolves to the workspace of the attached lakehouse
-        or if no lakehouse attached, resolves to the workspace of the notebook.
-
-    Returns
-    -------
-    pandas.DataFrame
-        A pandas dataframe showing the spark settings for a workspace.
-    """
-
-    # https://learn.microsoft.com/en-us/rest/api/fabric/spark/workspace-settings/get-spark-settings?tabs=HTTP
-    (workspace, workspace_id) = resolve_workspace_name_and_id(workspace)
-
-    df = pd.DataFrame(
-        columns=[
-            "Automatic Log Enabled",
-            "High Concurrency Enabled",
-            "Customize Compute Enabled",
-            "Default Pool Name",
-            "Default Pool Type",
-            "Max Node Count",
-            "Max Executors",
-            "Environment Name",
-            "Runtime Version",
-        ]
-    )
-
-    client = fabric.FabricRestClient()
-    response = client.get(f"/v1/workspaces/{workspace_id}/spark/settings")
-    if response.status_code != 200:
-        raise FabricHTTPException(response)
-
-    i = response.json()
-    p = i.get("pool")
-    dp = i.get("pool", {}).get("defaultPool", {})
-    sp = i.get("pool", {}).get("starterPool", {})
-    e = i.get("environment", {})
-
-    new_data = {
-        "Automatic Log Enabled": i.get("automaticLog").get("enabled"),
-        "High Concurrency Enabled": i.get("highConcurrency").get(
-            "notebookInteractiveRunEnabled"
-        ),
-        "Customize Compute Enabled": p.get("customizeComputeEnabled"),
-        "Default Pool Name": dp.get("name"),
-        "Default Pool Type": dp.get("type"),
-        "Max Node Count": sp.get("maxNodeCount"),
-        "Max Node Executors": sp.get("maxExecutors"),
-        "Environment Name": e.get("name"),
-        "Runtime Version": e.get("runtimeVersion"),
-    }
-    df = pd.concat([df, pd.DataFrame(new_data, index=[0])], ignore_index=True)
-
-    bool_cols = [
-        "Automatic Log Enabled",
-        "High Concurrency Enabled",
-        "Customize Compute Enabled",
-    ]
-    int_cols = ["Max Node Count", "Max Executors"]
-
-    df[bool_cols] = df[bool_cols].astype(bool)
-    df[int_cols] = df[int_cols].astype(int)
-
-    return df
-
-
-def update_spark_settings(
-    automatic_log_enabled: Optional[bool] = None,
-    high_concurrency_enabled: Optional[bool] = None,
-    customize_compute_enabled: Optional[bool] = None,
-    default_pool_name: Optional[str] = None,
-    max_node_count: Optional[int] = None,
-    max_executors: Optional[int] = None,
-    environment_name: Optional[str] = None,
-    runtime_version: Optional[str] = None,
-    workspace: Optional[str] = None,
-):
-    """
-    Updates the spark settings for a workspace.
-
-    Parameters
-    ----------
-    automatic_log_enabled : bool, default=None
-        The status of the `automatic log <https://learn.microsoft.com/rest/api/fabric/spark/workspace-settings/update-spark-settings?tabs=HTTP#automaticlogproperties>`_.
-        Defaults to None which keeps the existing property setting.
-    high_concurrency_enabled : bool, default=None
-        The status of the `high concurrency <https://learn.microsoft.com/rest/api/fabric/spark/workspace-settings/update-spark-settings?tabs=HTTP#highconcurrencyproperties>`_ for notebook interactive run.
-        Defaults to None which keeps the existing property setting.
-    customize_compute_enabled : bool, default=None
-        `Customize compute <https://learn.microsoft.com/rest/api/fabric/spark/workspace-settings/update-spark-settings?tabs=HTTP#poolproperties>`_ configurations for items.
-        Defaults to None which keeps the existing property setting.
-    default_pool_name : str, default=None
-        `Default pool <https://learn.microsoft.com/rest/api/fabric/spark/workspace-settings/update-spark-settings?tabs=HTTP#poolproperties>`_ for workspace.
-        Defaults to None which keeps the existing property setting.
-    max_node_count : int, default=None
-        The `maximum node count <https://learn.microsoft.com/rest/api/fabric/spark/workspace-settings/update-spark-settings?tabs=HTTP#starterpoolproperties>`_.
-        Defaults to None which keeps the existing property setting.
-    max_executors : int, default=None
-        The `maximum executors <https://learn.microsoft.com/rest/api/fabric/spark/workspace-settings/update-spark-settings?tabs=HTTP#starterpoolproperties>`_.
-        Defaults to None which keeps the existing property setting.
-    environment_name : str, default=None
-        The name of the `default environment <https://learn.microsoft.com/rest/api/fabric/spark/workspace-settings/update-spark-settings?tabs=HTTP#environmentproperties>`_. Empty string indicated there is no workspace default environment
-        Defaults to None which keeps the existing property setting.
-    runtime_version : str, default=None
-        The `runtime version <https://learn.microsoft.com/rest/api/fabric/spark/workspace-settings/update-spark-settings?tabs=HTTP#environmentproperties>`_.
-        Defaults to None which keeps the existing property setting.
-    workspace : str, default=None
-        The name of the Fabric workspace.
-        Defaults to None which resolves to the workspace of the attached lakehouse
-        or if no lakehouse attached, resolves to the workspace of the notebook.
-
-    Returns
-    -------
-    """
-
-    # https://learn.microsoft.com/en-us/rest/api/fabric/spark/workspace-settings/update-spark-settings?tabs=HTTP
-    (workspace, workspace_id) = resolve_workspace_name_and_id(workspace)
-
-    dfS = get_spark_settings(workspace=workspace)
-
-    if automatic_log_enabled is None:
-        automatic_log_enabled = bool(dfS["Automatic Log Enabled"].iloc[0])
-    if high_concurrency_enabled is None:
-        high_concurrency_enabled = bool(dfS["High Concurrency Enabled"].iloc[0])
-    if customize_compute_enabled is None:
-        customize_compute_enabled = bool(dfS["Customize Compute Enabled"].iloc[0])
-    if default_pool_name is None:
-        default_pool_name = dfS["Default Pool Name"].iloc[0]
-    if max_node_count is None:
-        max_node_count = int(dfS["Max Node Count"].iloc[0])
-    if max_executors is None:
-        max_executors = int(dfS["Max Executors"].iloc[0])
-    if environment_name is None:
-        environment_name = dfS["Environment Name"].iloc[0]
-    if runtime_version is None:
-        runtime_version = dfS["Runtime Version"].iloc[0]
-
-    request_body = {
-        "automaticLog": {"enabled": automatic_log_enabled},
-        "highConcurrency": {"notebookInteractiveRunEnabled": high_concurrency_enabled},
-        "pool": {
-            "customizeComputeEnabled": customize_compute_enabled,
-            "defaultPool": {"name": default_pool_name, "type": "Workspace"},
-            "starterPool": {
-                "maxNodeCount": max_node_count,
-                "maxExecutors": max_executors,
-            },
-        },
-        "environment": {"name": environment_name, "runtimeVersion": runtime_version},
-    }
-
-    client = fabric.FabricRestClient()
-    response = client.patch(
-        f"/v1/workspaces/{workspace_id}/spark/settings", json=request_body
-    )
-
-    if response.status_code != 200:
-        raise FabricHTTPException(response)
-    print(
-        f"{icons.green_dot} The spark settings within the '{workspace}' workspace have been updated accordingly."
-    )
-
-
-def add_user_to_workspace(
-    email_address: str, role_name: str, workspace: Optional[str] = None
-):
-    """
-    Adds a user to a workspace.
-
-    Parameters
-    ----------
-    email_address : str
-        The email address of the user.
-    role_name : str
-        The `role <https://learn.microsoft.com/rest/api/power-bi/groups/add-group-user#groupuseraccessright>`_ of the user within the workspace.
-    workspace : str, default=None
-        The name of the workspace.
-        Defaults to None which resolves to the workspace of the attached lakehouse
-        or if no lakehouse attached, resolves to the workspace of the notebook.
-
-    Returns
-    -------
-    """
-
-    (workspace, workspace_id) = resolve_workspace_name_and_id(workspace)
-
-    role_names = ["Admin", "Member", "Viewer", "Contributor"]
-    role_name = role_name.capitalize()
-    if role_name not in role_names:
-        raise ValueError(
-            f"{icons.red_dot} Invalid role. The 'role_name' parameter must be one of the following: {role_names}."
-        )
-    plural = "n" if role_name == "Admin" else ""
-
-    client = fabric.PowerBIRestClient()
-
-    request_body = {"emailAddress": email_address, "groupUserAccessRight": role_name}
-
-    response = client.post(
-        f"/v1.0/myorg/groups/{workspace_id}/users", json=request_body
-    )
-
-    if response.status_code != 200:
-        raise FabricHTTPException(response)
-    print(
-        f"{icons.green_dot} The '{email_address}' user has been added as a{plural} '{role_name}' within the '{workspace}' workspace."
-    )
-
-
-def delete_user_from_workspace(email_address: str, workspace: Optional[str] = None):
-    """
-    Removes a user from a workspace.
-
-    Parameters
-    ----------
-    email_address : str
-        The email address of the user.
-    workspace : str, default=None
-        The name of the workspace.
-        Defaults to None which resolves to the workspace of the attached lakehouse
-        or if no lakehouse attached, resolves to the workspace of the notebook.
-
-    Returns
-    -------
-    """
-
-    (workspace, workspace_id) = resolve_workspace_name_and_id(workspace)
-
-    client = fabric.PowerBIRestClient()
-    response = client.delete(f"/v1.0/myorg/groups/{workspace_id}/users/{email_address}")
-
-    if response.status_code != 200:
-        raise FabricHTTPException(response)
-    print(
-        f"{icons.green_dot} The '{email_address}' user has been removed from accessing the '{workspace}' workspace."
-    )
-
-
-def update_workspace_user(
-    email_address: str, role_name: str, workspace: Optional[str] = None
-):
-    """
-    Updates a user's role within a workspace.
-
-    Parameters
-    ----------
-    email_address : str
-        The email address of the user.
-    role_name : str
-        The `role <https://learn.microsoft.com/rest/api/power-bi/groups/add-group-user#groupuseraccessright>`_ of the user within the workspace.
-    workspace : str, default=None
-        The name of the workspace.
-        Defaults to None which resolves to the workspace of the attached lakehouse
-        or if no lakehouse attached, resolves to the workspace of the notebook.
-
-    Returns
-    -------
-    """
-
-    (workspace, workspace_id) = resolve_workspace_name_and_id(workspace)
-
-    role_names = ["Admin", "Member", "Viewer", "Contributor"]
-    role_name = role_name.capitalize()
-    if role_name not in role_names:
-        raise ValueError(
-            f"{icons.red_dot} Invalid role. The 'role_name' parameter must be one of the following: {role_names}."
-        )
-
-    request_body = {"emailAddress": email_address, "groupUserAccessRight": role_name}
-
-    client = fabric.PowerBIRestClient()
-    response = client.put(f"/v1.0/myorg/groups/{workspace_id}/users", json=request_body)
-
-    if response.status_code != 200:
-        raise FabricHTTPException(response)
-    print(
-        f"{icons.green_dot} The '{email_address}' user has been updated to a '{role_name}' within the '{workspace}' workspace."
-    )
-
-
-def list_workspace_users(workspace: Optional[str] = None) -> pd.DataFrame:
-    """
-    A list of all the users of a workspace and their roles.
-
-    Parameters
-    ----------
-    workspace : str, default=None
-        The name of the workspace.
-        Defaults to None which resolves to the workspace of the attached lakehouse
-        or if no lakehouse attached, resolves to the workspace of the notebook.
-
-    Returns
-    -------
-    pandas.DataFrame
-        A pandas dataframe the users of a workspace and their properties.
-    """
-
-    (workspace, workspace_id) = resolve_workspace_name_and_id(workspace)
-
-    df = pd.DataFrame(columns=["User Name", "Email Address", "Role", "Type", "User ID"])
-    client = fabric.FabricRestClient()
-    response = client.get(f"/v1/workspaces/{workspace_id}/roleAssignments")
-    if response.status_code != 200:
-        raise FabricHTTPException(response)
-
-    for v in response.json()["value"]:
-        p = v.get("principal", {})
-
-        new_data = {
-            "User Name": p.get("displayName"),
-            "User ID": p.get("id"),
-            "Type": p.get("type"),
-            "Role": v.get("role"),
-            "Email Address": p.get("userDetails", {}).get("userPrincipalName"),
-        }
-        df = pd.concat([df, pd.DataFrame(new_data, index=[0])], ignore_index=True)
-
-    return df
-
-
-def assign_workspace_to_dataflow_storage(
-    dataflow_storage_account: str, workspace: Optional[str] = None
-):
-    """
-    Assigns a dataflow storage account to a workspace.
-
-    Parameters
-    ----------
-    dataflow_storage_account : str
-        The name of the dataflow storage account.
-    workspace : str, default=None
-        The name of the workspace.
-        Defaults to None which resolves to the workspace of the attached lakehouse
-        or if no lakehouse attached, resolves to the workspace of the notebook.
-
-    Returns
-    -------
-    """
-
-    (workspace, workspace_id) = resolve_workspace_name_and_id(workspace)
-
-    df = list_dataflow_storage_accounts()
-    df_filt = df[df["Dataflow Storage Account Name"] == dataflow_storage_account]
-    dataflow_storage_id = df_filt["Dataflow Storage Account ID"].iloc[0]
-
-    client = fabric.PowerBIRestClient()
-
-    request_body = {"dataflowStorageId": dataflow_storage_id}
-
-    response = client.post(
-        f"/v1.0/myorg/groups/{workspace_id}/AssignToDataflowStorage", json=request_body
-    )
-
-    if response.status_code != 200:
-        raise FabricHTTPException(response)
-    print(
-        f"{icons.green_dot} The '{dataflow_storage_account}' dataflow storage account has been assigned to the '{workspace}' workspacce."
-    )
-
-
-def list_capacities() -> pd.DataFrame:
-    """
-    Shows the capacities and their properties.
-
-    Parameters
-    ----------
-
-    Returns
-    -------
-    pandas.DataFrame
-        A pandas dataframe showing the capacities and their properties
-    """
-
-    df = pd.DataFrame(
-        columns=["Id", "Display Name", "Sku", "Region", "State", "Admins"]
-    )
-
-    client = fabric.PowerBIRestClient()
-    response = client.get("/v1.0/myorg/capacities")
-    if response.status_code != 200:
-        raise FabricHTTPException(response)
-
-    for i in response.json()["value"]:
-        new_data = {
-            "Id": i.get("id").lower(),
-            "Display Name": i.get("displayName"),
-            "Sku": i.get("sku"),
-            "Region": i.get("region"),
-            "State": i.get("state"),
-            "Admins": [i.get("admins", [])],
-        }
-        df = pd.concat([df, pd.DataFrame(new_data, index=[0])], ignore_index=True)
-
-    return df
-
-
-def get_notebook_definition(
-    notebook_name: str, workspace: Optional[str] = None, decode: Optional[bool] = True
-):
-    """
-    Obtains the notebook definition.
-
-    Parameters
-    ----------
-    notebook_name : str
-        The name of the notebook.
-    workspace : str, default=None
-        The name of the workspace.
-        Defaults to None which resolves to the workspace of the attached lakehouse
-        or if no lakehouse attached, resolves to the workspace of the notebook.
-    decode : bool, default=True
-        If True, decodes the notebook definition file into .ipynb format.
-        If False, obtains the notebook definition file in base64 format.
-
-    Returns
-    -------
-    ipynb
-        The notebook definition.
-    """
-
-    (workspace, workspace_id) = resolve_workspace_name_and_id(workspace)
-
-    dfI = fabric.list_items(workspace=workspace, type="Notebook")
-    dfI_filt = dfI[dfI["Display Name"] == notebook_name]
-
-    if len(dfI_filt) == 0:
-        raise ValueError(
-            f"{icons.red_dot} The '{notebook_name}' notebook does not exist within the '{workspace}' workspace."
-        )
-
-    notebook_id = dfI_filt["Id"].iloc[0]
-    client = fabric.FabricRestClient()
-    response = client.post(
-        f"v1/workspaces/{workspace_id}/notebooks/{notebook_id}/getDefinition",
-        lro_wait=True,
-    )
-    if response.status_code != 200:
-        raise FabricHTTPException(response)
-    df_items = pd.json_normalize(response.json()["definition"]["parts"])
-    df_items_filt = df_items[df_items["path"] == "notebook-content.py"]
-    payload = df_items_filt["payload"].iloc[0]
-
-    if decode:
-        result = base64.b64decode(payload).decode("utf-8")
-    else:
-        result = payload
-
-    return result
-
-
-def import_notebook_from_web(
-    notebook_name: str,
-    url: str,
-    description: Optional[str] = None,
-    workspace: Optional[str] = None,
-):
-    """
-    Creates a new notebook within a workspace based on a Jupyter notebook hosted in the web.
-
-    Parameters
-    ----------
-    notebook_name : str
-        The name of the notebook to be created.
-    url : str
-        The url of the Jupyter Notebook (.ipynb)
-    description : str, default=None
-        The description of the notebook.
-        Defaults to None which does not place a description.
-    workspace : str, default=None
-        The name of the workspace.
-        Defaults to None which resolves to the workspace of the attached lakehouse
-        or if no lakehouse attached, resolves to the workspace of the notebook.
-
-    Returns
-    -------
-    """
-
-    (workspace, workspace_id) = resolve_workspace_name_and_id(workspace)
-    client = fabric.FabricRestClient()
-    dfI = fabric.list_items(workspace=workspace, type="Notebook")
-    dfI_filt = dfI[dfI["Display Name"] == notebook_name]
-    if len(dfI_filt) > 0:
-        raise ValueError(
-            f"{icons.red_dot} The '{notebook_name}' already exists within the '{workspace}' workspace."
-        )
-
-    response = requests.get(url)
-    if response.status_code != 200:
-        raise FabricHTTPException(response)
-    file_content = response.content
-    notebook_payload = base64.b64encode(file_content)
-
-    request_body = {
-        "displayName": notebook_name,
-        "definition": {
-            "format": "ipynb",
-            "parts": [
-                {
-                    "path": "notebook-content.py",
-                    "payload": notebook_payload,
-                    "payloadType": "InlineBase64",
-                }
-            ],
-        },
-    }
-    if description is not None:
-        request_body["description"] = description
-
-    response = client.post(
-        f"v1/workspaces/{workspace_id}/notebooks", json=request_body, lro_wait=True
-    )
-    if response.status_code not in [200, 202]:
-        raise FabricHTTPException(response)
-    print(
-        f"{icons.green_dot} The '{notebook_name}' notebook was created within the '{workspace}' workspace."
-    )
-
-
-def list_reports_using_semantic_model(
-    dataset: str, workspace: Optional[str] = None
-) -> pd.DataFrame:
-    """
-    Shows a list of all the reports (in all workspaces) which use a given semantic model.
-
-    Parameters
-    ----------
-    dataset : str
-        Name of the semantic model.
-    workspace : str, default=None
-        The Fabric workspace name.
-        Defaults to None which resolves to the workspace of the attached lakehouse
-        or if no lakehouse attached, resolves to the workspace of the notebook.
-
-    Returns
-    -------
-    pandas.DataFrame
-        A pandas dataframe showing the reports which use a given semantic model.
-    """
-
-    df = pd.DataFrame(
-        columns=[
-            "Report Name",
-            "Report Id",
-            "Report Workspace Name",
-            "Report Workspace Id",
-        ]
-    )
-
-    workspace = fabric.resolve_workspace_name(workspace)
-    dataset_id = resolve_dataset_id(dataset, workspace)
-    client = fabric.PowerBIRestClient()
-    response = client.get(
-        f"metadata/relations/downstream/dataset/{dataset_id}?apiVersion=3"
-    )
-
-    response_json = response.json()
-
-    for i in response_json.get("artifacts", []):
-        object_workspace_id = i.get("workspace", {}).get("objectId")
-        object_type = i.get("typeName")
-
->>>>>>> d4b5b5e7
         if object_type == "Report":
             new_data = {
                 "Report Name": i.get("displayName"),
@@ -2505,8 +1772,6 @@
                 "Report Workspace Id": object_workspace_id,
             }
             df = pd.concat([df, pd.DataFrame(new_data, index=[0])], ignore_index=True)
-<<<<<<< HEAD
-=======
 
     return df
 
@@ -2716,6 +1981,5 @@
     )
 
     final_df.reset_index(drop=True, inplace=True)
->>>>>>> d4b5b5e7
 
     return final_df