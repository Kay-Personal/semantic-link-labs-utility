import sempy.fabric as fabric
from typing import Optional, List, Union
from uuid import UUID
import sempy_labs._icons as icons
from sempy.fabric.exceptions import FabricHTTPException
<<<<<<< HEAD
from sempy_labs._helper_functions import (
    resolve_workspace_name_and_id,
    pagination,
)
import datetime
import numpy as np
=======
from sempy_labs._helper_functions import resolve_workspace_name_and_id, pagination
>>>>>>> ebc9b5a3
import pandas as pd
import numpy as np
import time


def list_workspaces(
    top: Optional[int] = 5000, skip: Optional[int] = None
) -> pd.DataFrame:
    """
    Lists workspaces for the organization. This function is the admin version of list_workspaces.

    Parameters
    ----------
    top : int, default=5000
        Returns only the first n results. This parameter is mandatory and must be in the range of 1-5000.
    skip : int, default=None
        Skips the first n results. Use with top to fetch results beyond the first 5000.

    Returns
    -------
    pandas.DataFrame
        A pandas dataframe showing a list of workspaces for the organization.
    """

    df = pd.DataFrame(
        columns=[
            "Id",
            "Is Read Only",
            "Is On Dedicated Capacity",
            "Type",
            "Name",
            "Capacity Id",
            "Default Dataset Storage Format",
            "Pipeline Id",
            "Has Workspace Level Settings",
        ]
    )

    url = f"/v1.0/myorg/admin/groups?$top={top}"
    if skip is not None:
        url = f"{url}&$skip={skip}"

    client = fabric.PowerBIRestClient()
    response = client.get(url)

    if response.status_code != 200:
        raise FabricHTTPException(response)

    for v in response.json().get("value", []):
        capacity_id = v.get("capacityId")
        if capacity_id:
            capacity_id = capacity_id.lower()
        new_data = {
            "Id": v.get("id"),
            "Is Read Only": v.get("isReadOnly"),
            "Is On Dedicated Capacity": v.get("isOnDedicatedCapacity"),
            "Capacity Id": capacity_id,
            "Default Dataset Storage Format": v.get("defaultDatasetStorageFormat"),
            "Type": v.get("type"),
            "Name": v.get("name"),
            "State": v.get("state"),
            "Pipeline Id": v.get("pipelineId"),
            "Has Workspace Level Settings": v.get("hasWorkspaceLevelSettings"),
        }
        df = pd.concat([df, pd.DataFrame(new_data, index=[0])], ignore_index=True)

    bool_cols = [
        "Is Read Only",
        "Is On Dedicated Capacity",
        "Has Workspace Level Settings",
    ]
    df[bool_cols] = df[bool_cols].astype(bool)

    return df


def assign_workspaces_to_capacity(
    source_capacity: str,
    target_capacity: str,
    workspace: Optional[str | List[str]] = None,
):
    """
    Assigns a workspace to a capacity. This function is the admin version.

    Parameters
    ----------
    source_capacity : str
        The name of the source capacity.
    target_capacity : str
        The name of the target capacity.
    workspace : str | List[str], default=None
        The name of the workspace(s).
        Defaults to None which resolves to migrating all workspaces within the source capacity to the target capacity.
    """

    if isinstance(workspace, str):
        workspace = [workspace]

    dfC = list_capacities()
    dfC_filt = dfC[dfC["Capacity Name"] == source_capacity]
    source_capacity_id = dfC_filt["Capacity Id"].iloc[0]

    dfC_filt = dfC[dfC["Capacity Name"] == target_capacity]
    target_capacity_id = dfC_filt["Capacity Id"].iloc[0]

    if workspace is None:
        # workspaces = fabric.list_workspaces(
        #    filter=f"capacityId eq '{source_capacity_id.upper()}'"
        # )["Id"].values
        dfW = list_workspaces()
        dfW = dfW[dfW["Capacity Id"].str.upper() == source_capacity_id.upper()]
        workspaces = dfW["Id"].tolist()
    else:
        dfW = list_workspaces()
        workspaces = dfW[dfW["Name"].isin(workspace)]["Id"].tolist()

    workspaces = np.array(workspaces)
    batch_size = 999
    for i in range(0, len(workspaces), batch_size):
        batch = workspaces[i : i + batch_size].tolist()
        request_body = {
            "capacityMigrationAssignments": [
                {
                    "targetCapacityObjectId": target_capacity_id.upper(),
                    "workspacesToAssign": batch,
                }
            ]
        }

        client = fabric.PowerBIRestClient()
        response = client.post(
            "/v1.0/myorg/admin/capacities/AssignWorkspaces",
            json=request_body,
        )

        if response.status_code != 200:
            raise FabricHTTPException(response)
    print(
        f"{icons.green_dot} The workspaces have been assigned to the '{target_capacity}' capacity."
    )


def list_capacities() -> pd.DataFrame:
    """
    Shows the a list of capacities and their properties. This function is the admin version.

    Returns
    -------
    pandas.DataFrame
        A pandas dataframe showing the capacities and their properties
    """

    df = pd.DataFrame(
        columns=["Capacity Id", "Capacity Name", "Sku", "Region", "State", "Admins"]
    )

    client = fabric.PowerBIRestClient()
    response = client.get("/v1.0/myorg/admin/capacities")
    if response.status_code != 200:
        raise FabricHTTPException(response)

    responses = pagination(client, response)

    for r in responses:
        for i in r.get("value", []):
            new_data = {
                "Capacity Id": i.get("id").lower(),
                "Capacity Name": i.get("displayName"),
                "Sku": i.get("sku"),
                "Region": i.get("region"),
                "State": i.get("state"),
                "Admins": [i.get("admins", [])],
            }
            df = pd.concat([df, pd.DataFrame(new_data, index=[0])], ignore_index=True)

    return df


def list_tenant_settings() -> pd.DataFrame:
    """
    Lists all tenant settings.

    Returns
    -------
    pandas.DataFrame
        A pandas dataframe showing the tenant settings.
    """

    # https://learn.microsoft.com/en-us/rest/api/fabric/admin/tenants/list-tenant-settings?tabs=HTTP

    client = fabric.FabricRestClient()
    response = client.get("/v1/admin/tenantsettings")

    if response.status_code != 200:
        raise FabricHTTPException(response)

    df = pd.DataFrame(
        columns=[
            "Setting Name",
            "Title",
            "Enabled",
            "Can Specify Security Groups",
            "Tenant Setting Group",
            "Enabled Security Groups",
        ]
    )

    for i in response.json().get("tenantSettings", []):
        new_data = {
            "Setting Name": i.get("settingName"),
            "Title": i.get("title"),
            "Enabled": i.get("enabled"),
            "Can Specify Security Groups": i.get("canSpecifySecurityGroups"),
            "Tenant Setting Group": i.get("tenantSettingGroup"),
            "Enabled Security Groups": [i.get("enabledSecurityGroups", [])],
        }
        df = pd.concat([df, pd.DataFrame(new_data, index=[0])], ignore_index=True)

    bool_cols = ["Enabled", "Can Specify Security Groups"]
    df[bool_cols] = df[bool_cols].astype(bool)

    return df


def _list_capacities_meta() -> pd.DataFrame:

    df = pd.DataFrame(
        columns=["Capacity Id", "Capacity Name", "Sku", "Region", "State", "Admins"]
    )

    client = fabric.PowerBIRestClient()
    try:
        response = client.get("/v1.0/myorg/admin/capacities")
    except Exception as e:
        if e.status_code not in [200, 401]:
            raise FabricHTTPException(response)
        elif e.status_code == 401:
            response = client.get("/v1.0/myorg/capacities")

    for i in response.json().get("value", []):
        new_data = {
            "Capacity Id": i.get("id").lower(),
            "Capacity Name": i.get("displayName"),
            "Sku": i.get("sku"),
            "Region": i.get("region"),
            "State": i.get("state"),
            "Admins": [i.get("admins", [])],
        }
        df = pd.concat([df, pd.DataFrame(new_data, index=[0])], ignore_index=True)

    return df


def unassign_workspaces_from_capacity(workspaces: str | List[str]):
    """
    Unassigns workspace(s) from their capacity. This function is the admin version of list_workspaces.

    Parameters
    ----------
    workspaces : str | List[str]
        The Fabric workspace name(s).
    """

    # https://learn.microsoft.com/en-us/rest/api/power-bi/admin/capacities-unassign-workspaces-from-capacity

    if isinstance(workspaces, str):
        workspaces = [workspaces]

    payload = {"workspacesToUnassign": workspaces}

    client = fabric.PowerBIRestClient()
    response = client.post(
        "/v1.0/myorg/admin/capacities/UnassignWorkspaces",
        json=payload,
    )

    if response.status_code != 200:
        raise FabricHTTPException(response)

    print(f"{icons.green_dot} The workspaces have been unassigned.")


def list_external_data_shares():
    """
    Lists external data shares in the tenant. This function is for admins.

    Returns
    -------
    pandas.DataFrame
        A pandas dataframe showing a list of external data shares in the tenant.
    """

    # https://learn.microsoft.com/en-us/rest/api/fabric/admin/external-data-shares/list-external-data-shares?tabs=HTTP

    df = pd.DataFrame(
        columns=[
            "External Data Share Id",
            "Paths",
            "Creater Principal Id",
            "Creater Principal Name",
            "Creater Principal Type",
            "Creater Principal UPN",
            "Recipient UPN",
            "Status",
            "Expiration Time UTC",
            "Workspace Id",
            "Item Id",
            "Invitation URL",
        ]
    )

    client = fabric.FabricRestClient()
    response = client.get("/v1/admin/items/externalDataShares")

    if response.status_code != 200:
        raise FabricHTTPException(response)

    for i in response.json().get("value", []):
        cp = i.get("creatorPrincipal", {})
        new_data = {
            "External Data Share Id": i.get("id"),
            "Paths": [i.get("paths", [])],
            "Creater Principal Id": cp.get("id"),
            "Creater Principal Name": cp.get("displayName"),
            "Creater Principal Type": cp.get("type"),
            "Creater Principal UPN": cp.get("userDetails", {}).get("userPrincipalName"),
            "Recipient UPN": i.get("recipient", {}).get("userPrincipalName"),
            "Status": i.get("status"),
            "Expiration Time UTC": i.get("expirationTimeUtc"),
            "Workspace Id": i.get("workspaceId"),
            "Item Id": i.get("itemId"),
            "Invitation URL": i.get("invitationUrl"),
        }

        df = pd.concat([df, pd.DataFrame(new_data, index=[0])], ignore_index=True)

    date_time_columns = ["Expiration Time UTC"]
    df[date_time_columns] = pd.to_datetime(df[date_time_columns])

    return df


def revoke_external_data_share(
    external_data_share_id: UUID, item_id: UUID, workspace: str
):
    """
    Revokes the specified external data share. Note: This action cannot be undone.

    Parameters
    ----------
    external_data_share_id : UUID
        The external data share ID.
    item_id : int, default=None
        The Item ID
    workspace : str
        The Fabric workspace name.
    """

    # https://learn.microsoft.com/en-us/rest/api/fabric/admin/external-data-shares/revoke-external-data-share?tabs=HTTP

    (workspace, workspace_id) = resolve_workspace_name_and_id(workspace)

    client = fabric.FabricRestClient()
    response = client.post(
        f"/v1/admin/workspaces/{workspace_id}/items/{item_id}/externalDataShares/{external_data_share_id}/revoke"
    )

    if response.status_code != 200:
        raise FabricHTTPException(response)

    print(
        f"{icons.green_dot} The '{external_data_share_id}' external data share for the '{item_id}' item within the '{workspace}' workspace has been revoked."
    )


def list_capacities_delegated_tenant_settings(
    return_dataframe: bool = True,
) -> Optional[pd.DataFrame | dict]:
    """
    Returns list of tenant setting overrides that override at the capacities.

    Parameters
    ----------
    return_dataframe : bool, default=True
        If True, returns a dataframe. If False, returns a dictionary

    Returns
    -------
    pandas.DataFrame
        A pandas dataframe showing a list of tenant setting overrides that override at the capacities.
    """

    # https://learn.microsoft.com/en-us/rest/api/fabric/admin/tenants/list-capacities-tenant-settings-overrides?tabs=HTTP

    df = pd.DataFrame(
        columns=[
            "Capacity Id",
            "Setting Name",
            "Setting Title",
            "Setting Enabled",
            "Can Specify Security Groups",
            "Enabled Security Groups",
            "Tenant Setting Group",
            "Tenant Setting Properties",
            "Delegate to Workspace",
            "Delegated From",
        ]
    )

    client = fabric.FabricRestClient()
    response = client.get("/v1/admin/capacities/delegatedTenantSettingOverrides")

    if response.status_code != 200:
        raise FabricHTTPException(response)

    responses = pagination(client, response)

    if return_dataframe:
        for r in responses:
            for i in r.get("Overrides", []):
                tenant_settings = i.get("tenantSettings", [])
                for setting in tenant_settings:
                    new_data = {
                        "Capacity Id": i.get("id"),
                        "Setting Name": setting.get("settingName"),
                        "Setting Title": setting.get("title"),
                        "Setting Enabled": setting.get("enabled"),
                        "Can Specify Security Groups": setting.get(
                            "canSpecifySecurityGroups"
                        ),
                        "Enabled Security Groups": [
                            setting.get("enabledSecurityGroups", [])
                        ],
                        "Tenant Setting Group": setting.get("tenantSettingGroup"),
                        "Tenant Setting Properties": [setting.get("properties", [])],
                        "Delegate to Workspace": setting.get("delegateToWorkspace"),
                        "Delegated From": setting.get("delegatedFrom"),
                    }

                    df = pd.concat(
                        [df, pd.DataFrame(new_data, index=[0])], ignore_index=True
                    )

            bool_cols = [
                "Enabled Security Groups",
                "Can Specify Security Groups",
                "Delegate to Workspace",
            ]
            df[bool_cols] = df[bool_cols].astype(bool)

            return df
    else:
        combined_response = {
            "overrides": [],
            "continuationUri": "",
            "continuationToken": "",
        }
        for r in responses:
            combined_response["overrides"].extend(r["overrides"])
            combined_response["continuationUri"] = r["continuationUri"]
            combined_response["continuationToken"] = r["continuationToken"]

        return combined_response


def scan_workspaces(
    data_source_details: bool = False,
    dataset_schema: bool = False,
    dataset_expressions: bool = False,
    lineage: bool = False,
    artifact_users: bool = False,
    workspace: Optional[str | List[str]] = None,
) -> dict:

    if workspace is None:
        workspace = fabric.resolve_workspace_name()

    if isinstance(workspace, str):
        workspace = [workspace]

    workspace_list = []

    for w in workspace:
        workspace_list.append(fabric.resolve_workspace_id(w))

    client = fabric.PowerBIRestClient()
    request_body = {"workspaces": workspace_list}

    response_clause = f"/v1.0/myorg/admin/workspaces/getInfo?lineage={lineage}&datasourceDetails={data_source_details}&datasetSchema={dataset_schema}&datasetExpressions={dataset_expressions}&getArtifactUsers={artifact_users}"
    response = client.post(response_clause, json=request_body)

    if response.status_code != 202:
        raise FabricHTTPException(response)
    scan_id = response.json()["id"]
    scan_status = response.json().get("status")
    while scan_status not in ["Succeeded", "Failed"]:
        time.sleep(1)
        response = client.get(f"/v1.0/myorg/admin/workspaces/scanStatus/{scan_id}")
        scan_status = response.json().get("status")
    if scan_status == "Failed":
        raise FabricHTTPException(response)
    response = client.get(f"/v1.0/myorg/admin/workspaces/scanResult/{scan_id}")
    if response.status_code != 200:
        raise FabricHTTPException(response)

    return response.json()


def list_datasets() -> pd.DataFrame:
    """
    Shows a list of datasets for the organization.

    Returns
    -------
    pandas.DataFrame
        A pandas dataframe showing a list of datasets for the organization.
    """

    # https://learn.microsoft.com/en-us/rest/api/power-bi/admin/datasets-get-datasets-as-admin

    df = pd.DataFrame(
        columns=[
            "Dataset Id",
            "Dataset Name",
            "Web URL",
            "Add Rows API Enabled",
            "Configured By",
            "Is Refreshable",
            "Is Effective Identity Required",
            "Is Effective Identity Roles Required",
            "Target Storage Mode",
            "Created Date",
            "Content Provider Type",
            "Create Report Embed URL",
            "QnA Embed URL",
            "Upstream Datasets",
            "Users",
            "Is In Place Sharing Enabled",
            "Workspace Id",
            "Auto Sync Read Only Replicas",
            "Max Read Only Replicas",
        ]
    )

    client = fabric.PowerBIRestClient()
    response = client.get("/v1.0/myorg/admin/datasets")

    if response.status_code != 200:
        raise FabricHTTPException(response)

    for v in response.json().get("value", []):
        new_data = {
            "Dataset Id": v.get("id"),
            "Dataset Name": v.get("name"),
            "Web URL": v.get("webUrl"),
            "Add Rows API Enabled": v.get("addRowsAPIEnabled"),
            "Configured By": v.get("configuredBy"),
            "Is Refreshable": v.get("isRefreshable"),
            "Is Effective Identity Required": v.get("isEffectiveIdentityRequired"),
            "Is Effective Identity Roles Required": v.get(
                "isEffectiveIdentityRolesRequired"
            ),
            "Target Storage Mode": v.get("targetStorageMode"),
            "Created Date": pd.to_datetime(v.get("createdDate")),
            "Content Provider Type": v.get("contentProviderType"),
            "Create Report Embed URL": v.get("createReportEmbedURL"),
            "QnA Embed URL": v.get("qnaEmbedURL"),
            "Upstream Datasets": v.get("upstreamDatasets", []),
            "Users": v.get("users", []),
            "Is In Place Sharing Enabled": v.get("isInPlaceSharingEnabled"),
            "Workspace Id": v.get("workspaceId"),
            "Auto Sync Read Only Replicas": v.get("queryScaleOutSettings", {}).get(
                "autoSyncReadOnlyReplicas"
            ),
            "Max Read Only Replicas": v.get("queryScaleOutSettings", {}).get(
                "maxReadOnlyReplicas"
            ),
        }
        df = pd.concat([df, pd.DataFrame([new_data])], ignore_index=True)

    bool_cols = [
        "Add Rows API Enabled",
        "Is Refreshable",
        "Is Effective Identity Required",
        "Is Effective Identity Roles Required",
        "Is In Place Sharing Enabled",
        "Auto Sync Read Only Replicas",
    ]
    df[bool_cols] = df[bool_cols].astype(bool)

    df["Created Date"] = pd.to_datetime(df["Created Date"])
    df["Max Read Only Replicas"] = df["Max Read Only Replicas"].astype(int)

    return df


def list_item_access_details(
    item_name: str, type: str, workspace: Optional[str] = None
) -> pd.DataFrame:
    """
    Returns a list of users (including groups and service principals) and lists their workspace roles.

    Parameters
    ----------
    item_name : str
        Name of the Fabric item.
    type : str
        Type of Fabric item.
    workspace : str, default=None
        The Fabric workspace name.
        Defaults to None which resolves to the workspace of the attached lakehouse
        or if no lakehouse attached, resolves to the workspace of the notebook.

    Returns
    -------
    pandas.DataFrame
        A pandas dataframe showing a list of users (including groups and service principals) and lists their workspace roles.
    """

    # https://learn.microsoft.com/en-us/rest/api/fabric/admin/items/list-item-access-details?tabs=HTTP

    workspace = fabric.resolve_workspace_name(workspace)
    workspace_id = fabric.resolve_workspace_id(workspace)
    item_id = fabric.resolve_item_id(
        item_name=item_name, type=type, workspace=workspace
    )

    df = pd.DataFrame(
        columns=[
            "User Id",
            "User Name",
            "User Type",
            "User Principal Name",
            "Item Name",
            "Item Type",
            "Item Id",
            "Permissions",
            "Additional Permissions",
        ]
    )
    client = fabric.FabricRestClient()
    response = client.get(f"/v1/admin/workspaces/{workspace_id}/items/{item_id}/users")

    if response.status_code != 200:
        raise FabricHTTPException(response)

    for v in response.json().get("accessDetails", []):
        new_data = {
            "User Id": v.get("principal", {}).get("id"),
            "User Name": v.get("principal", {}).get("displayName"),
            "User Type": v.get("principal", {}).get("type"),
            "User Principal Name": v.get("principal", {})
            .get("userDetails", {})
            .get("userPrincipalName"),
            "Item Type": v.get("itemAccessDetails", {}).get("type"),
            "Permissions": v.get("itemAccessDetails", {}).get("permissions"),
            "Additional Permissions": v.get("itemAccessDetails", {}).get(
                "additionalPermissions"
            ),
            "Item Name": item_name,
            "Item Id": item_id,
        }
        df = pd.concat([df, pd.DataFrame([new_data])], ignore_index=True)

    return df


def list_access_entities(
    user_email_address: str,
) -> pd.DataFrame:
    """
    Shows a list of permission details for Fabric and PowerBI items the specified user can access.

    Parameters
    ----------
    user_email_address : str
        The user's email address.

    Returns
    -------
    pandas.DataFrame
        A pandas dataframe showing a list of permission details for Fabric and PowerBI items the specified user can access.
    """

    # https://learn.microsoft.com/en-us/rest/api/fabric/admin/users/list-access-entities?tabs=HTTP

    df = pd.DataFrame(
        columns=[
            "Item Id",
            "Item Name",
            "Item Type",
            "Permissions",
            "Additional Permissions",
        ]
    )
    client = fabric.FabricRestClient()
    response = client.get(f"/v1/admin/users/{user_email_address}/access")

    if response.status_code != 200:
        raise FabricHTTPException(response)

    responses = pagination(client, response)

    for r in responses:
        for v in r.get("accessEntities", []):
            new_data = {
                "Item Id": v.get("id"),
                "Item Name": v.get("displayName"),
                "Item Type": v.get("itemAccessDetails", {}).get("type"),
                "Permissions": v.get("itemAccessDetails", {}).get("permissions"),
                "Additional Permissions": v.get("itemAccessDetails", {}).get(
                    "additionalPermissions"
                ),
            }
            df = pd.concat([df, pd.DataFrame([new_data])], ignore_index=True)

    return df


def list_workspace_access_details(
    workspace: Optional[Union[str, UUID]] = None
) -> pd.DataFrame:
    """
    Shows a list of users (including groups and Service Principals) that have access to the specified workspace.

    Parameters
    ----------
    workspace : str, default=None
        The Fabric workspace name.
        Defaults to None which resolves to the workspace of the attached lakehouse
        or if no lakehouse attached, resolves to the workspace of the notebook.

    Returns
    -------
    pandas.DataFrame
        A pandas dataframe showing a list of users (including groups and Service Principals) that have access to the specified workspace.
    """

    # https://learn.microsoft.com/en-us/rest/api/fabric/admin/workspaces/list-workspace-access-details?tabs=HTTP

    workspace_name = fabric.resolve_workspace_name(workspace)
    workspace_id = fabric.resolve_workspace_id(workspace_name)

    df = pd.DataFrame(
        columns=[
            "User Id",
            "User Name",
            "User Type",
            "Workspace Name",
            "Workspace Id",
            "Workspace Role",
        ]
    )
    client = fabric.FabricRestClient()
    response = client.get(f"/v1/admin/workspaces/{workspace_id}/users")
    if response.status_code != 200:
        raise FabricHTTPException(response)

    for v in response.json().get("accessDetails", []):
        new_data = {
            "User Id": v.get("principal", {}).get("id"),
            "User Name": v.get("principal", {}).get("displayName"),
            "User Type": v.get("principal", {}).get("type"),
            "Workspace Name": workspace_name,
            "Workspace Id": workspace_id,
            "Workspace Role": v.get("workspaceAccessDetails", {}).get("workspaceRole"),
        }
        df = pd.concat([df, pd.DataFrame([new_data])], ignore_index=True)

    return df


def list_items(
    capacity_name: Optional[str] = None,
    workspace: Optional[str] = None,
    state: Optional[str] = None,
    type: Optional[str] = None,
) -> pd.DataFrame:
    """
    Shows a list of active Fabric and PowerBI items.

    Parameters
    ----------
    capacity_name : str, default=None
        The capacity name.
    workspace : str, default=None
        The Fabric workspace name.
        Defaults to None which resolves to the workspace of the attached lakehouse
        or if no lakehouse attached, resolves to the workspace of the notebook.
    state : str, default=None
        The item state.
    type : str, default=None
        The item type.

    Returns
    -------
    pandas.DataFrame
        A pandas dataframe showing a list of active Fabric and Power BI items.
    """

    # https://learn.microsoft.com/en-us/rest/api/fabric/admin/items/list-items?tabs=HTTP

    url = "/v1/admin/items?"

    df = pd.DataFrame(
        columns=[
            "Item Id",
            "Item Name",
            "Type",
            "Description",
            "State",
            "Last Updated Date",
            "Creator Principal Id",
            "Creator Principal Display Name",
            "Creator Principal Type",
            "Creator User Principal Name",
            "Workspace Id",
            "Capacity Id",
        ]
    )

    if workspace is not None:
        workspace = fabric.resolve_workspace_name(workspace)
        workspace_id = fabric.resolve_workspace_id(workspace)
        url += f"workspaceId={workspace_id}&"
    if capacity_name is not None:
        dfC = list_capacities()
        dfC_filt = dfC[dfC["Capacity Name"] == capacity_name]
        if len(dfC_filt) == 0:
            raise ValueError(
                f"{icons.red_dot} The '{capacity_name}' capacity does not exist."
            )
        capacity_id = dfC_filt["Capacity Id"].iloc[0]
        url += f"capacityId={capacity_id}&"
    if state is not None:
        url += f"state={state}&"
    if type is not None:
        url += f"type={type}&"

    if url.endswith("?") or url.endswith("&"):
        url = url[:-1]

    client = fabric.FabricRestClient()
    response = client.get(url)

    if response.status_code != 200:
        raise FabricHTTPException(response)

    responses = pagination(client, response)

    for r in responses:
        for v in r.get("itemEntities", []):
            new_data = {
                "Item Id": v.get("id"),
                "Type": v.get("type"),
                "Item Name": v.get("name"),
                "Description": v.get("description"),
                "State": v.get("state"),
                "Last Updated Date": v.get("lastUpdatedDate"),
                "Creator Principal Id": v.get("creatorPrincipal", {}).get("id"),
                "Creator Principal Display Name": v.get("creatorPrincipal", {}).get(
                    "displayName"
                ),
                "Creator Principal Type": v.get("creatorPrincipal", {}).get("type"),
                "Creator User Principal Name": v.get("creatorPrincipal", {})
                .get("userDetails", {})
                .get("userPrincipalName"),
                "Workspace Id": v.get("workspaceId"),
                "Capacity Id": v.get("capacityId"),
            }
            df = pd.concat([df, pd.DataFrame(new_data, index=[0])], ignore_index=True)

    return df


def list_activity_events(
    start_time: str,
    end_time: str,
    activity_filter: Optional[str] = None,
    user_id_filter: Optional[str] = None,
):
    """
    Shows a list of audit activity events for a tenant.

    Parameters
    ----------
    start_time : str
        Start date and time of the window for audit event results. Example: "2024-09-25T07:55:00".
    end_time : str
        End date and time of the window for audit event results. Example: "2024-09-25T08:55:00".
    activity_filter : str, default=None
        Filter value for activities. Example: 'viewreport'.
    user_id_filter : str, default=None
        Email address of the user.

    Returns
    -------
    pandas.DataFrame
        A pandas dataframe showing a list of audit activity events for a tenant.
    """

    # https://learn.microsoft.com/en-us/rest/api/power-bi/admin/get-activity-events

    df = pd.DataFrame(
        columns=[
            "Id",
            "Record Type",
            "Creation Time",
            "Operation",
            "Organization Id",
            "User Type",
            "User Key",
            "Workload",
            "Result Status",
            "User Id",
            "Client IP",
            "User Agent",
            "Activity",
            "Workspace Name",
            "Workspace Id",
            "Object Id",
            "Request Id",
            "Object Type",
            "Object Display Name",
            "Experience",
            "Refresh Enforcement Policy",
        ]
    )

    tic = "%27"
    space = "%20"
    client = fabric.PowerBIRestClient()
    base_url = "/v1.0/myorg/admin/activityevents"
    conditions = []

    if activity_filter is not None:
        conditions.append(f"Activity{space}eq{space}{tic}{activity_filter}{tic}")
    if user_id_filter is not None:
        conditions.append(f"UserId{space}eq{space}{tic}{user_id_filter}{tic}")

    filter_value = (
        f"&filter={f'{space}and{space}'.join(conditions)}" if conditions else ""
    )

    full_url = f"{base_url}?startDateTime={tic}{start_time}{tic}&endDateTime={tic}{end_time}{tic}{filter_value}"
    response = client.get(full_url)
    if response.status_code != 200:
        raise FabricHTTPException(response)

    responses = pagination(client, response)

    for r in responses:
        for i in r.get("activityEventEntities", []):
            new_data = {
                "Id": i.get("id"),
                "Record Type": i.get("RecordType"),
                "Creation Time": i.get("CreationTime"),
                "Operation": i.get("Operation"),
                "Organization Id": i.get("OrganizationId"),
                "User Type": i.get("UserType"),
                "User Key": i.get("UserKey"),
                "Workload": i.get("Workload"),
                "Result Status": i.get("ResultStatus"),
                "User Id": i.get("UserId"),
                "Client IP": i.get("ClientIP"),
                "User Agent": i.get("UserAgent"),
                "Activity": i.get("Activity"),
                "Workspace Name": i.get("WorkSpaceName"),
                "Workspace Id": i.get("WorkspaceId"),
                "Object Id": i.get("ObjectId"),
                "Request Id": i.get("RequestId"),
                "Object Type": i.get("ObjectType"),
                "Object Display Name": i.get("ObjectDisplayName"),
                "Experience": i.get("Experience"),
                "Refresh Enforcement Policy": i.get("RefreshEnforcementPolicy"),
            }
            df = pd.concat(
                [df, pd.DataFrame(new_data, index=[0])],
                ignore_index=True,
            )

    return df<|MERGE_RESOLUTION|>--- conflicted
+++ resolved
@@ -3,18 +3,12 @@
 from uuid import UUID
 import sempy_labs._icons as icons
 from sempy.fabric.exceptions import FabricHTTPException
-<<<<<<< HEAD
 from sempy_labs._helper_functions import (
     resolve_workspace_name_and_id,
     pagination,
 )
-import datetime
 import numpy as np
-=======
-from sempy_labs._helper_functions import resolve_workspace_name_and_id, pagination
->>>>>>> ebc9b5a3
 import pandas as pd
-import numpy as np
 import time
 
 
