--- conflicted
+++ resolved
@@ -35,11 +35,6 @@
         The branch name.
     directory_name : str
         The directory name.
-<<<<<<< HEAD
-    git_provider_type : str, default="AzureDevOps"
-        A `Git provider type <https://learn.microsoft.com/rest/api/fabric/core/git/connect?tabs=HTTP#gitprovidertype>`_.
-=======
->>>>>>> 2d9c20cf
     workspace : str | uuid.UUID, default=None
         The Fabric workspace name or ID.
         Defaults to None which resolves to the workspace of the attached lakehouse
