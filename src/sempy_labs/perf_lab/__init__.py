--- conflicted
+++ resolved
@@ -47,16 +47,13 @@
 )
 
 __all__ = [
-<<<<<<< HEAD
-    "AdventureWorksConfig",
-=======
     "simulate_etl",
     "delete_reinsert_rows",
     "analyze_delta_tables",
     "get_storage_table_column_segments",
     "get_source_tables",
     "_filter_by_prefix",
->>>>>>> 008425df
+    "AdventureWorksConfig",
     "SalesLakehouseConfig",
     "SalesSampleQueries",
     "TestDefinition",
