--- conflicted
+++ resolved
@@ -10,10 +10,7 @@
     resolve_lakehouse_name,
     create_relationship_name,
     save_as_delta_table,
-<<<<<<< HEAD
     resolve_workspace_capacity,
-=======
->>>>>>> b921cf2b
     resolve_dataset_id,
 )
 from sempy_labs.lakehouse import get_lakehouse_tables, lakehouse_attached
@@ -397,7 +394,6 @@
         dfD = fabric.list_datasets(workspace=workspace, mode="rest")
         dfD_filt = dfD[dfD["Dataset Name"] == dataset]
         configured_by = dfD_filt["Configured By"].iloc[0]
-<<<<<<< HEAD
         capacity_id, capacity_name = resolve_workspace_capacity(workspace=workspace)
         dfExport["Capacity Name"] = capacity_name
         dfExport["Capacity Id"] = capacity_id
@@ -406,15 +402,6 @@
         dfExport["Dataset Name"] = dataset
         dfExport["Dataset Id"] = resolve_dataset_id(dataset, workspace)
         dfExport["Configured By"] = configured_by
-=======
-        dfExport["Workspace Name"] = workspace
-        dfExport["Workspace Id"] = fabric.resolve_workspace_id(workspace)
-        dfExport["Capacity Name"] = capacity_name
-        dfExport["Capacity Id"] = capacity_id
-        dfExport["Dataset Name"] = dataset
-        dfExport["Configured By"] = configured_by
-        dfExport["Dataset Id"] = resolve_dataset_id(dataset, workspace)
->>>>>>> b921cf2b
         dfExport["Timestamp"] = now
         dfExport["RunId"] = runId
         dfExport["Configured By"] = configured_by
@@ -431,16 +418,6 @@
         dfExport.insert(3, colName, dfExport.pop(colName))
         colName = "Dataset Name"
         dfExport.insert(4, colName, dfExport.pop(colName))
-<<<<<<< HEAD
-        colName = "Workspace Id"
-        dfExport.insert(5, colName, dfExport.pop(colName))
-        colName = "Configured By"
-        dfExport.insert(6, colName, dfExport.pop(colName))
-
-        dfExport.columns = dfExport.columns.str.replace(" ", "_")
-        save_as_delta_table(
-            dataframe=dfExport, delta_table_name=delta_table_name, write_mode="append"
-=======
         colName = "Configured By"
         dfExport.insert(5, colName, dfExport.pop(colName))
 
@@ -450,7 +427,6 @@
             delta_table_name=delta_table_name,
             write_mode="append",
             merge_schema=True,
->>>>>>> b921cf2b
         )
 
     if return_dataframe:
